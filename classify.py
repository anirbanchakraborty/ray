#!/usr/bin/env python

# system modules
import sys, os, argparse
import cPickle
import logging
from math import sqrt
from abc import ABCMeta, abstractmethod

# libraries
import h5py
from numpy import bool, array, double, zeros, mean, random, concatenate, where,\
    uint8, ones, float32, uint32, unique, newaxis, zeros_like, arange, floor, \
<<<<<<< HEAD
    histogram, seterr, __version__ as numpy_version, unravel_index
=======
    histogram, seterr, nonzero, diff
>>>>>>> e411e792
seterr(divide='ignore')
from scipy import arange
from scipy.misc import comb as nchoosek
from scipy.stats import sem
from scikits.learn.svm import SVC
from scikits.learn.linear_model import LogisticRegression, LinearRegression
try:
    from vigra.learning import RandomForest as VigraRandomForest
except ImportError:
    logging.warning(' vigra library is not available. '+
        'Cannot use random forest classifier.')
    pass

# local imports
import morpho
import iterprogress as ip
from imio import read_h5_stack, write_h5_stack, write_image_stack
from adaboost import AdaBoost

class NullFeatureManager(object):
    def __init__(self, cache_begin_idx=0, *args, **kwargs):
        self.cache_begin_idx = cache_begin_idx
        self.cache_length = 0
        self.default_cache = 'feature-cache'
    def __len__(self, *args, **kwargs):
        return 0
    def cache_range(self):
        return self.cache_begin_idx, self.cache_begin_idx + self.cache_length
    def __call__(self, g, n1, n2):
        return self.compute_features(g, n1, n2)
    def compute_features(self, g, n1, n2):
        if len(g.node[n1]['extent']) > len(g.node[n2]['extent']):
            n1, n2 = n2, n1 # smaller node first
        ci1, ci2 = self.cache_range()
        c1, c2, ce = [d[self.default_cache][ci1:ci2] for d in 
                            [g.node[n1], g.node[n2], g[n1][n2]]]
        return concatenate((
            self.compute_node_features(g, n1, c1),
            self.compute_node_features(g, n2, c2),
            self.compute_edge_features(g, n1, n2, ce)
        ))
    def create_node_cache(self, *args, **kwargs):
        return array([])
    def create_edge_cache(self, *args, **kwargs):
        return array([])
    def update_node_cache(self, *args, **kwargs):
        pass
    def update_edge_cache(self, *args, **kwargs):
        pass
    def pixelwise_update_node_cache(self, *args, **kwargs):
        pass
    def pixelwise_update_edge_cache(self, *args, **kwargs):
        pass
    def compute_node_features(self, *args, **kwargs):
        return array([])
    def compute_edge_features(self, *args, **kwargs):
        return array([])

class MomentsFeatureManager(NullFeatureManager):
    def __init__(self, cache_begin_idx=0, nmoments=4, *args, **kwargs):
        super(MomentsFeatureManager, self).__init__(cache_begin_idx)
        self.nmoments = nmoments
        self.cache_length = nmoments+1 # we also include the 0th moment, aka n

    def __len__(self):
        return self.nmoments+1

    def compute_moment_sums(self, ar, idxs):
        values = ar.ravel()[idxs][:,newaxis]
        return (values ** arange(self.nmoments+1)).sum(axis=0)

    def create_node_cache(self, g, n):
        node_idxs = list(g.node[n]['extent'])
        return self.compute_moment_sums(g.probabilities, node_idxs)

    def create_edge_cache(self, g, n1, n2):
        edge_idxs = list(g[n1][n2]['boundary'])
        return self.compute_moment_sums(g.probabilities, edge_idxs)

    def update_node_cache(self, g, n1, n2, dst, src):
        dst += src

    def update_edge_cache(self, g, e1, e2, dst, src):
        dst += src

    def pixelwise_update_node_cache(self, g, n, dst, idxs, remove=False):
        if len(idxs) == 0: return
        a = -1.0 if remove else 1.0
        dst += a * self.compute_moment_sums(g.probabilities, idxs)

    def pixelwise_update_edge_cache(self, g, n1, n2, dst, idxs, remove=False):
        if len(idxs) == 0: return
        a = -1.0 if remove else 1.0
        dst += a * self.compute_moment_sums(g.probabilities, idxs)

    def compute_node_features(self, g, n, cache=None):
        if cache is None: 
            c1, c2 = self.cache_range()
            cache = g.node[n][self.default_cache][c1:c2]
        return central_moments_from_noncentral_sums(cache)

    def compute_edge_features(self, g, n1, n2, cache=None):
        if cache is None: 
            c1, c2 = self.cache_range()
            cache = g[n1][n2][self.default_cache][c1:c2]
        return central_moments_from_noncentral_sums(cache)

def central_moments_from_noncentral_sums(a):
    """Compute moments about the mean from sums of x**i, for i=0, ..., len(a).

    The first two moments about the mean (1 and 0) would always be 
    uninteresting so the function returns n (the sample size) and mu (the 
    sample mean) in their place.
    """
    a = a.astype(double)
    if len(a) == 1:
        return a
    N = a[0]
    a /= N
    mu = a[1]
    ac = zeros_like(a)
    for n in xrange(2,len(a)):
        js = arange(0,n+1)
        # Formula found in Wikipedia page for "Central moment", 2011-07-31
        ac[n] = (nchoosek(n,js) * (-1)**(n-js) * a[js] * mu**(n-js)).sum()
    ac[0] = N
    ac[1] = mu
    return ac

class HistogramFeatureManager(NullFeatureManager):
    def __init__(self, cache_begin_idx=0, nbins=4, 
                                        minval=0.0, maxval=1.0, 
                                        compute_percentiles=[], *args, **kwargs):
        super(HistogramFeatureManager, self).__init__(cache_begin_idx)
        self.minval = minval
        self.maxval = maxval
        self.nbins = nbins
        self.compute_percentiles = compute_percentiles
        self.cache_length = nbins

    def __len__(self):
        return self.nbins

    def histogram(self, vals):
        return histogram(vals, bins=self.nbins,
                            range=(self.minval,self.maxval))[0].astype(double)
    def percentiles(self, h):
        ps = []
        hcum = concatenate(([0.0], h.cumsum()))
        binvals = arange(self.minval,self.maxval+1e-10,(self.maxval-self.minval)/float(self.nbins))
        for p in self.compute_percentiles:
            binnum = nonzero(hcum>=p)[0][0]-1
            if hcum[binnum+1] == hcum[binnum]:
                ps.append(binvals[binnum]*0.5 + binvals[binnum+1]*0.5)
            else:
                ps.append((p-hcum[binnum]) * (binvals[binnum+1]-binvals[binnum]) / \
                                    (hcum[binnum+1]-hcum[binnum]) + binvals[binnum])
        return ps

    def create_node_cache(self, g, n):
        node_idxs = list(g.node[n]['extent'])
        return self.histogram(g.probabilities.ravel()[node_idxs])

    def create_edge_cache(self, g, n1, n2):
        edge_idxs = list(g[n1][n2]['boundary'])
        return self.histogram(g.probabilities.ravel()[edge_idxs])

    def update_node_cache(self, g, n1, n2, dst, src):
        dst += src

    def update_edge_cache(self, g, e1, e2, dst, src):
        dst += src

    def pixelwise_update_node_cache(self, g, n, dst, idxs, remove=False):
        if len(idxs) == 0: return
        a = -1.0 if remove else 1.0
        dst += a * self.histogram(g.probabilities.ravel()[idxs])

    def pixelwise_update_edge_cache(self, g, n1, n2, dst, idxs, remove=False):
        if len(idxs) == 0: return
        a = -1.0 if remove else 1.0
        dst += a * self.histogram(g.probabilities.ravel()[idxs])

    def compute_node_features(self, g, n, cache=None):
        if cache is None: 
            c1, c2 = self.cache_range()
            cache = g.node[n1][self.default_cache][c1:c2]
        try:
            h = cache/cache.sum()
            ps = self.percentiles(h)
            return concatenate((h, ps))
        except ZeroDivisionError:
            return cache

    def compute_edge_features(self, g, n1, n2, cache=None):
        if cache is None: 
            c1, c2 = self.cache_range()
            cache = g[n1][n2][self.default_cache][c1:c2]
        try:
            h = cache/cache.sum()
            ps = self.percentiles(h)
            return concatenate((h,ps))
        except ZeroDivisionError:
            return cache

class SquigglinessFeatureManager(NullFeatureManager):
    def __init__(self, cache_begin_idx=0, ndim=3, *args, **kwargs):
        super(SquigglinessFeatureManager, self).__init__(cache_begin_idx)
        self.cache_length = 2*ndim
        # cache is min and max coordinates of bounding box
        if numpy_version < '1.6.0':
            self.compute_bounding_box = self.compute_bounding_box_old
            # uses older, slower version of numpy.unravel_index

    def __len__(self):
        return 1

    def compute_bounding_box(self, indices, shape):
        d = self.ndim
        unraveled_indices = concatenate(
            unravel_index(indices, shape)).reshape((-1,d), order='F')
        m = unraveled_indices.min(axis=0)
        M = unraveled_indices.max(axis=0)+ones(d)
        return m, M

    def compute_bounding_box_old(self, indices, shape):
        d = self.ndim
        unraveled_indices = concatenate(
            [unravel_index(idx, shape) for idx in indices]).reshape((-1,d))
        m = unraveled_indices.min(axis=0)
        M = unraveled_indices.max(axis=0)+ones(d)
        return m, M

    def create_edge_cache(self, g, n1, n2):
        edge_idxs = g[n1][n2]['boundary']
        return concatenate(
            self.compute_bounding_box(edge_idxs, g.segmentation.shape)
        )

    def update_edge_cache(self, g, e1, e2, dst, src):
        dst[:self.ndim] = \
            concatenate((dst[newaxis,:self.ndim], src[newaxis,:self.ndim]),
            axis=0).min(axis=0)
        dst[self.ndim:] = \
            concatenate((dst[newaxis,self.ndim:], src[newaxis,self.ndim:]),
            axis=0).max(axis=0)

    def pixelwise_update_edge_cache(self, g, n1, n2, dst, idxs, remove=False):
        if remove:
            pass
            # dst = self.create_edge_cache(g, n1, n2)
        if len(idxs) == 0: return
        b = concatenate(self.compute_bounding_box(idxs, g.segmentation.shape))
        self.update_edge_cache(g, (n1,n2), None, dst, b)

    def compute_edge_features(self, g, n1, n2, cache=None):
        if cache is None: 
            c1, c2 = self.cache_range()
            cache = g[n1][n2][self.default_cache][c1:c2]
        m, M = cache[:self.ndim], cache[self.ndim:]
        plane_surface = (M-m).sort()[1:].prod() * (3.0-g.pad_thickness)
        return len(g[n1][n2]['boundary']) / plane_surface

class CompositeFeatureManager(NullFeatureManager):
    def __init__(self, cache_begin_idx=0, children=[], *args, **kwargs):
        super(CompositeFeatureManager, self).__init__(cache_begin_idx)
        self.cache_begin_idx = cache_begin_idx
        self.cache_length = sum([child.cache_length for child in children])
        self.children = children
        cache_begin_idx = 0
        for child in children:
            # children's cache_begin_idx is relative to their parents'
            child.cache_begin_idx = cache_begin_idx
            cache_begin_idx += child.cache_length
    def __len__(self, *args, **kwargs):
        return sum([len(child) for child in self.children])
    def __call__(self, g, n1, n2):
        return self.compute_features(g, n1, n2)
    def create_node_cache(self, *args, **kwargs):
        return concatenate(
            [c.create_node_cache(*args, **kwargs) for c in self.children]
        )
    def create_edge_cache(self, *args, **kwargs):
        return concatenate(
            [c.create_edge_cache(*args, **kwargs) for c in self.children]
        )
    def update_node_cache(self, g, n1, n2, dst, src):
        for child in self.children:
            c1, c2 = child.cache_range()
            child.update_node_cache(g, n1, n2, dst[c1:c2], src[c1:c2])
    def update_edge_cache(self, g, e1, e2, dst, src):
        for child in self.children:
            c1, c2 = child.cache_range()
            child.update_node_cache(g, e1, e2, dst[c1:c2], src[c1:c2])
    def pixelwise_update_node_cache(self, g, n, dst, idxs, remove=False):
        for child in self.children:
            c1, c2 = child.cache_range()
            child.pixelwise_update_node_cache(g, n, dst[c1:c2], idxs, remove)

    def pixelwise_update_edge_cache(self, g, n1, n2, dst, idxs, remove=False):
        for child in self.children:
            c1, c2 = child.cache_range()
            child.pixelwise_update_edge_cache(
                g, n1, n2, dst[c1:c2], idxs, remove
            )

    def compute_node_features(self, g, n, cache=None):
        if cache is None: cache = g.node[n][self.default_cache]
        features = []
        for child in self.children:
            c1, c2 = child.cache_range()
            features.append(child.compute_node_features(g, n, cache[c1:c2]))
        return concatenate(features)

    def compute_edge_features(self, g, n1, n2, cache=None):
        if cache is None: cache = g.node[n][self.default_cache]
        features = []
        for child in self.children:
            c1, c2 = child.cache_range()
            features.append(
                child.compute_edge_features(g, n1, n2, cache[c1:c2])
            )
        return concatenate(features)

def mean_and_sem(g, n1, n2):
    bvals = g.probabilities.ravel()[list(g[n1][n2]['boundary'])]
    return array([mean(bvals), sem(bvals)]).reshape(1,2)

def mean_sem_and_n_from_cache_dict(d):
    n, s1, s2 = d['feature-cache'][:3]
    m = s1/n
    v = 0 if n==1 else max(0, s2/(n-1) - n/(n-1)*m*m)
    s = sqrt(v/n)
    return m, s, n

def skew_from_cache_dict(d):
    n, s1, s2, s3 = d['feature-cache'][:4]
    m1 = s1/n
    k1 = m1
    m2 = s2/n
    k2 = m2 - m1*m1
    m3 = s3/n
    k3 = m3 - 3*m2*m1 + 2*m1*m1*m1
    return k3 * k2**(-1.5)

def feature_set_a(g, n1, n2):
    """Return the mean, SEM, and size of n1, n2, and the n1-n2 boundary in g.
    
    n1 is defined as the smaller of the two nodes, so the labels are swapped
    accordingly if necessary before computing the statistics.
    
    SEM: standard error of the mean, equal to sqrt(var/n)
    """
    if len(g.node[n1]['extent']) > len(g.node[n2]['extent']):
        n1, n2 = n2, n1
    mb, sb, lb = mean_sem_and_n_from_cache_dict(g[n1][n2])
    m1, s1, l1 = mean_sem_and_n_from_cache_dict(g.node[n1])
    m2, s2, l2 = mean_sem_and_n_from_cache_dict(g.node[n2])
    return array([mb, sb, lb, m1, s1, l1, m2, s2, l2]).reshape(1,9)

def node_feature_set_a(g, n):
    """Return the mean, standard deviation, SEM, size, and skewness of n.

    Uses the probability of boundary within n.
    """
    d = g.node[n]
    m, s, l = mean_sem_and_n_from_cache_dict(d)
    stdev = s*sqrt(l)
    skew = skew_from_cache_dict(d)
    return array([m, stdev, s, l, skew])

def h5py_stack(fn):
    try:
        a = array(h5py.File(fn, 'r')['stack'])
    except Exception as except_inst:
        print except_inst
        raise
    return a
    
class RandomForest(object):
    def __init__(self, ntrees=255, **kwargs):
        self.rf = VigraRandomForest(treeCount=ntrees)

    def fit(self, features, labels, with_progress=False, **kwargs):
        features = self.check_features_vector(features)
        labels = self.check_labels_vector(labels)
        self.oob, self.feature_importance = \
                        self.rf.learnRFWithFeatureSelection(features, labels)
        return self

    def predict_proba(self, features):
        features = self.check_features_vector(features)
        return self.rf.predictProbabilities(features)

    def check_features_vector(self, features):
        if features.dtype != float32:
            features = features.astype(float32)
        if features.ndim == 1:
            features = features[newaxis,:]
        return features

    def check_labels_vector(self, labels):
        if labels.dtype != uint32:
            if len(unique(labels[labels < 0])) == 1 and not (labels==0).any():
                labels[labels < 0] = 0
            else:
                labels = labels + labels.min()
            labels = labels.astype(uint32)
        labels = labels.reshape((labels.size, 1))
        return labels

    def save_to_disk(self, fn, rfgroupname='rf', overwrite=True):
        self.rf.writeHDF5(fn, rfgroupname, overwrite)
        f = h5py.File(fn)
        for attr in ['oob', 'feature_importance']:
            if hasattr(self, attr):
                f[attr] = getattr(self, attr)

    def load_from_disk(self, fn, rfgroupname='rf'):
        self.rf = VigraRandomForest(fn, rfgroupname)
        f = h5py.File(fn, 'r')
        groups = []
        f.visit(groups.append)
        attrs = [g for g in groups if g != rfgroupname]
        for attr in attrs:
            setattr(self, attr, array(f[attr]))


def boundary_overlap_threshold(boundary_idxs, gt, tol_false, tol_true):
    """Return -1, 0 or 1 by thresholding overlaps between boundaries."""
    n = len(boundary_idxs)
    gt_boundary = 1-gt.ravel()[boundary_idxs].astype(bool)
    fraction_true = gt_boundary.astype(double).sum() / n
    if fraction_true > tol_true:
        return 1
    elif fraction_true > tol_false:
        return 0
    else:
        return -1

def make_thresholded_boundary_overlap_loss(tol_false, tol_true):
    """Return a merge loss function based on boundary overlaps."""
    def loss(g, n1, n2, gt):
        boundary_idxs = list(g[n1][n2]['boundary'])
        return \
            boundary_overlap_threshold(boundary_idxs, gt, tol_false, tol_true)
    return loss

def label_merges(g, merge_history, feature_map_function, gt, loss_function):
    """Replay an agglomeration history and label the loss of each merge."""
    labels = zeros(len(merge_history))
    number_of_features = feature_map_function(g, *g.edges_iter().next()).size
    features = zeros((len(merge_history), number_of_features))
    labeled_image = zeros(gt.shape, double)
    for i, nodes in enumerate(ip.with_progress(
                            merge_history, title='Replaying merge history...', 
                            pbar=ip.StandardProgressBar())):
        n1, n2 = nodes
        features[i,:] = feature_map_function(g, n1, n2)
        labels[i] = loss_function(g, n1, n2, gt)
        labeled_image.ravel()[list(g[n1][n2]['boundary'])] = 2+labels[i]
        g.merge_nodes(n1,n2)
    return features, labels, labeled_image

def select_classifier(cname, features=None, labels=None, **kwargs):
    if 'svm'.startswith(cname):
        del kwargs['class_weight']
        c = SVC(probability=True, **kwargs)
    elif 'logistic-regression'.startswith(cname):
        c = LogisticRegression()
    elif 'linear-regression'.startswith(cname):
        c = LinearRegression()
    elif 'random-forest'.startswith(cname):
        try:
            c = RandomForest()
        except NameError:
            logging.warning(' Tried to use random forest, but not available.'+
                ' Falling back on adaboost.')
            cname = 'ada'
    if 'adaboost'.startswith(cname):
        c = AdaBoost(**kwargs)
    if features is not None and labels is not None:
        c = c.fit(features, labels, **kwargs)
    return c


def pickled(fn):
    try:
        obj = cPickle.load(open(fn, 'r'))
    except cPickle.UnpicklingError:
        obj = RandomForest()
        obj.load_from_disk(fn)
    return obj

arguments = argparse.ArgumentParser(add_help=False)
arggroup = arguments.add_argument_group('Classification options')
arggroup.add_argument('-c', '--classifier', default='ada', 
    help='''Choose the classifier to use. Default: adaboost. 
        Options: svm, logistic-regression, linear-regression,
        random-forest, adaboost'''
)
arggroup.add_argument('-k', '--load-classifier', 
    type=pickled, metavar='PCK_FILE',
    help='Load and use a pickled classifier as a merge priority function.'
)
arggroup.add_argument('-f', '--feature-map-function', metavar='FCT_NAME',
    default='feature_set_a',
    help='Use named function as feature map (ignored when -c is not used).'
)
arggroup.add_argument('-T', '--training-data', metavar='HDF5_FN', type=str,
    help='Load training data from file.'
)
arggroup.add_argument('-N', '--node-split-classifier', metavar='HDF5_FN',
    type=str,
    help='Load a node split classifier and split nodes when required.'
)


if __name__ == '__main__':
    from agglo import best_possible_segmentation, Rag, boundary_mean, \
                                classifier_probability, random_priority
    parser = argparse.ArgumentParser(
        parents=[arguments],
        description='Create an agglomeration classifier.'
    )
    parser.add_argument('ws', type=h5py_stack,
        help='Watershed volume, in HDF5 format.'
    )
    parser.add_argument('gt', type=h5py_stack,
        help='Ground truth volume, in HDF5 format also.'
    )
    parser.add_argument('probs', type=h5py_stack,
        help='''Probabilities volume, in HDF ... you get the idea.'''
    )
    parser.add_argument('fout', help='.pck filename to save the classifier.')
    parser.add_argument('-t', '--max-threshold', type=float, default=255,
        help='Agglomerate until this threshold'
    )
    parser.add_argument('-s', '--save-training-data', metavar='FILE',
        help='Save the generated training data to FILE (HDF5 format).'
    )
    parser.add_argument('-b', '--balance-classes', action='store_true',
        default=False, 
        help='Ensure both true edges and false edges are equally represented.'
    )
    parser.add_argument('-K', '--kernel', default='rbf',
        help='The kernel for an SVM classifier.'
    )
    parser.add_argument('-o', '--objective-function', metavar='FCT_NAME', 
        default='random_priority', help='The merge priority function name.'
    )
    parser.add_argument('--save-node-training-data', metavar='FILE',
        help='Save node features and labels to FILE.'
    )
    parser.add_argument('--node-classifier', metavar='FILE',
        help='Train and output a node split classifier.'
    )
    args = parser.parse_args()

    feature_map_function = eval(args.feature_map_function)
    if args.load_classifier is not None:
        mpf = classifier_probability(eval(args.feature_map_function), 
                                                        args.load_classifier)
    else:
        mpf = eval(args.objective_function)

    wsg = Rag(args.ws, args.probs, mpf)
    features, labels, weights, history, ave_sizes = \
                        wsg.learn_agglomerate(args.gt, feature_map_function)

    print 'shapes: ', features.shape, labels.shape

    if args.load_classifier is not None:
        try:
            f = h5py.File(args.save_training_data)
            old_features = array(f['samples'])
            old_labels = array(f['labels'])
            features = concatenate((features, old_features), 0)
            labels = concatenate((labels, old_labels), 0)
        except:
            pass
    print "fitting classifier of size, pos: ", labels.size, (labels==1).sum()
    if args.balance_classes:
        cw = 'auto'
    else:
        cw = {-1:1, 1:1}
    if args.save_training_data is not None:
        try:
            os.remove(args.save_training_data)
        except OSError:
            pass
        f = h5py.File(args.save_training_data)
        f['samples'] = features
        f['labels'] = labels
        f['history'] = history
        f['size'] = ave_sizes
    c = select_classifier(args.classifier, features=features, labels=labels, 
                                        class_weight=cw, kernel=args.kernel)
    print "saving classifier..."
    try:
        cPickle.dump(c, open(os.path.expanduser(args.fout), 'w'), -1)
    except RuntimeError:
        os.remove(os.path.expanduser(args.fout))
        c.save_to_disk(os.path.expanduser(args.fout))
        print 'Warning: unable to pickle classifier to :', args.fout<|MERGE_RESOLUTION|>--- conflicted
+++ resolved
@@ -11,11 +11,8 @@
 import h5py
 from numpy import bool, array, double, zeros, mean, random, concatenate, where,\
     uint8, ones, float32, uint32, unique, newaxis, zeros_like, arange, floor, \
-<<<<<<< HEAD
-    histogram, seterr, __version__ as numpy_version, unravel_index
-=======
-    histogram, seterr, nonzero, diff
->>>>>>> e411e792
+    histogram, seterr, __version__ as numpy_version, unravel_index, diff, \
+    nonzero
 seterr(divide='ignore')
 from scipy import arange
 from scipy.misc import comb as nchoosek
@@ -165,7 +162,8 @@
     def percentiles(self, h):
         ps = []
         hcum = concatenate(([0.0], h.cumsum()))
-        binvals = arange(self.minval,self.maxval+1e-10,(self.maxval-self.minval)/float(self.nbins))
+        binvals = arange(self.minval,self.maxval+1e-10,
+                        (self.maxval-self.minval)/float(self.nbins))
         for p in self.compute_percentiles:
             binnum = nonzero(hcum>=p)[0][0]-1
             if hcum[binnum+1] == hcum[binnum]:
