#!/usr/bin/env python

# system modules
import sys, os, argparse
import cPickle
import logging
from math import sqrt
from abc import ABCMeta, abstractmethod

# libraries
import h5py
from numpy import bool, array, double, zeros, mean, random, concatenate, where,\
    uint8, ones, float32, uint32, unique, newaxis, zeros_like, arange, floor, \
    histogram, seterr, __version__ as numpy_version, unravel_index, diff, \
    nonzero, sort, log, inf
seterr(divide='ignore')
from scipy import arange
from scipy.misc import comb as nchoosek
from scipy.stats import sem
from scikits.learn.svm import SVC
from scikits.learn.linear_model import LogisticRegression, LinearRegression
from evaluate import xlogx
try:
    from vigra.learning import RandomForest as VigraRandomForest
except ImportError:
    logging.warning(' vigra library is not available. '+
        'Cannot use random forest classifier.')
    pass

# local imports
import morpho
import iterprogress as ip
from imio import read_h5_stack, write_h5_stack, write_image_stack
from adaboost import AdaBoost

class NullFeatureManager(object):
    def __init__(self, *args, **kwargs):
        self.default_cache = 'feature-cache'
    def __len__(self, *args, **kwargs):
        return 0
    def __call__(self, g, n1, n2=None):
        return self.compute_features(g, n1, n2)

    def compute_features(self, g, n1, n2=None):
        if n2 is None:
            c1 = g.node[n1][self.default_cache]
            return self.compute_node_features(g, n1, c1)
        if len(g.node[n1]['extent']) > len(g.node[n2]['extent']):
            n1, n2 = n2, n1 # smaller node first
        c1, c2, ce = [d[self.default_cache] for d in 
                            [g.node[n1], g.node[n2], g[n1][n2]]]
        return concatenate((
            self.compute_node_features(g, n1, c1),
            self.compute_node_features(g, n2, c2),
            self.compute_edge_features(g, n1, n2, ce),
            self.compute_difference_features(g, n1, n2, c1, c2)
        ))
    def create_node_cache(self, *args, **kwargs):
        return array([])
    def create_edge_cache(self, *args, **kwargs):
        return array([])
    def update_node_cache(self, *args, **kwargs):
        pass
    def update_edge_cache(self, *args, **kwargs):
        pass
    def pixelwise_update_node_cache(self, *args, **kwargs):
        pass
    def pixelwise_update_edge_cache(self, *args, **kwargs):
        pass
    def compute_node_features(self, *args, **kwargs):
        return array([])
    def compute_edge_features(self, *args, **kwargs):
        return array([])
    def compute_difference_features(self, *args, **kwargs):
        return array([])
    

class MomentsFeatureManager(NullFeatureManager):
    def __init__(self, nmoments=4, *args, **kwargs):
        super(MomentsFeatureManager, self).__init__()
        self.nmoments = nmoments

    def __len__(self):
        return self.nmoments+1

    def compute_moment_sums(self, ar, idxs):
        values = ar[idxs][...,newaxis]
        return (values ** arange(self.nmoments+1)).sum(axis=0).T

    def create_node_cache(self, g, n):
        node_idxs = list(g.node[n]['extent'])
        return self.compute_moment_sums(g.probabilities_r, node_idxs)

    def create_edge_cache(self, g, n1, n2):
        edge_idxs = list(g[n1][n2]['boundary'])
        return self.compute_moment_sums(g.probabilities_r, edge_idxs)

    def update_node_cache(self, g, n1, n2, dst, src):
        dst += src

    def update_edge_cache(self, g, e1, e2, dst, src):
        dst += src

    def pixelwise_update_node_cache(self, g, n, dst, idxs, remove=False):
        if len(idxs) == 0: return
        a = -1.0 if remove else 1.0
        dst += \
                        a * self.compute_moment_sums(g.probabilities_r, idxs)

    def pixelwise_update_edge_cache(self, g, n1, n2, dst, idxs, remove=False):
        if len(idxs) == 0: return
        a = -1.0 if remove else 1.0
        dst += \
                        a * self.compute_moment_sums(g.probabilities_r, idxs)

    def compute_node_features(self, g, n, cache=None):
        if cache is None: 
            cache = g.node[n][self.default_cache]
        return central_moments_from_noncentral_sums(cache).ravel()

    def compute_edge_features(self, g, n1, n2, cache=None):
        if cache is None: 
            cache = g[n1][n2][self.default_cache]
        return central_moments_from_noncentral_sums(cache).ravel()

def central_moments_from_noncentral_sums(a):
    """Compute moments about the mean from sums of x**i, for i=0, ..., len(a).

    The first two moments about the mean (1 and 0) would always be 
    uninteresting so the function returns n (the sample size) and mu (the 
    sample mean) in their place.
    """
    a = a.astype(double)
    if len(a) == 1:
        return a
    N = a.copy()[0]
    a /= N
    mu = a.copy()[1]
    ac = zeros_like(a)
    for n in range(2,len(a)):
        js = arange(n+1)
        if a.ndim > 1: js = js[:,newaxis]
        # Formula found in Wikipedia page for "Central moment", 2011-07-31
        ac[n] = (nchoosek(n,js) * 
                    (-1)**(n-js) * a[js.ravel()] * mu**(n-js)).sum(axis=0)
    ac[0] = N
    ac[1] = mu
    return ac

class HistogramFeatureManager(NullFeatureManager):
    def __init__(self, nbins=4, minval=0.0, maxval=1.0, 
                                    compute_percentiles=[], *args, **kwargs):
        super(HistogramFeatureManager, self).__init__()
        self.minval = minval
        self.maxval = maxval
        self.nbins = nbins
        try:
            _ = len(compute_percentiles)
        except TypeError: # single percentile value given
            compute_percentiles = [compute_percentiles]
        self.compute_percentiles = compute_percentiles

    def __len__(self):
        return self.nbins

    def histogram(self, vals):
        if vals.ndim == 1:
            return histogram(vals, bins=self.nbins,
                range=(self.minval,self.maxval))[0].astype(double)[newaxis,:]
        elif vals.ndim == 2:
            return concatenate([self.histogram(vals_i) for vals_i in vals.T], 0)
        else:
            raise ValueError('HistogramFeatureManager.histogram expects '+
                'either a 1-d or 2-d array of probabilities. Got %i-d array.'%
                vals.ndim)

    def percentiles(self, h, desired_percentiles):
        if h.ndim == 1 or any([i==1 for i in h.shape]): h = h.reshape((1,-1))
        h = h.T
        nchannels = h.shape[1]
        hcum = concatenate((zeros((1,nchannels)), h.cumsum(axis=0)), axis=0)
        bin_edges = zeros((self.nbins+1, nchannels))
        for i in range(nchannels):
            bin_edges[:,i] = arange(self.minval,self.maxval+1e-10,
                        (self.maxval-self.minval)/float(self.nbins))
        ps = zeros([len(desired_percentiles), h.shape[1]], dtype=double)
        for i, p in enumerate(desired_percentiles):
            b2 = (hcum>=p).argmax(axis=0)
            b1 = (b2-1, arange(nchannels,dtype=int))
            b2 = (b2, arange(nchannels,dtype=int))
            slope = (bin_edges[b2]-bin_edges[b1]) / (hcum[b2]-hcum[b1])
            delta = p - hcum[b1]
            estim = bin_edges[b1] + delta*slope
            error = slope==inf
            estim[error] = (bin_edges[b2]+bin_edges[b1])[error]/2
            ps[i] = estim
        return ps.T

    def normalized_histogram_from_cache(self, cache, desired_percentiles):
        s = cache.sum(axis=1)[:,newaxis]
        s[s==0] = 1
        h = cache/s
        ps = self.percentiles(h, desired_percentiles)
        return h, ps

    def create_node_cache(self, g, n):
        node_idxs = list(g.node[n]['extent'])
        return self.histogram(g.probabilities_r[node_idxs])

    def create_edge_cache(self, g, n1, n2):
        edge_idxs = list(g[n1][n2]['boundary'])
        return self.histogram(g.probabilities_r[edge_idxs])

    def update_node_cache(self, g, n1, n2, dst, src):
        dst += src

    def update_edge_cache(self, g, e1, e2, dst, src):
        dst += src

    def pixelwise_update_node_cache(self, g, n, dst, idxs, remove=False):
        if len(idxs) == 0: return
        a = -1.0 if remove else 1.0
        dst += a * self.histogram(g.probabilities_r[idxs])

    def pixelwise_update_edge_cache(self, g, n1, n2, dst, idxs, remove=False):
        if len(idxs) == 0: return
        a = -1.0 if remove else 1.0
        dst += a * self.histogram(g.probabilities_r[idxs])

    def JS_divergence(self, p, q):
        m = (p+q)/2
        return (self.KL_divergence(p, m) + self.KL_divergence(q, m))/2
    def KL_divergence(self, p, q):
        """Return the Kullback-Leibler Divergence between two histograms."""
        kl = []
        if p.ndim == 1: 
            p = p[newaxis,:]
            q = q[newaxis,:]
        for i in range(len(p)):
            ind = nonzero(p[i]*q[i])
            if len(ind[0]) == 0:
                k = 1.0
            else:
                k = (p[i][ind] * log( p[i][ind]/q[i][ind])).sum() 
            kl.append(k)
        return array(kl)

    def compute_node_features(self, g, n, cache=None):
        if cache is None: 
            cache = g.node[n1][self.default_cache]
        h, ps = self.normalized_histogram_from_cache(cache, 
                                                     self.compute_percentiles)
        return concatenate((h,ps), axis=1).ravel()

    def compute_edge_features(self, g, n1, n2, cache=None):
        if cache is None: 
            cache = g[n1][n2][self.default_cache]
        h, ps = self.normalized_histogram_from_cache(cache, 
                                                    self.compute_percentiles)
        return concatenate((h,ps), axis=1).ravel()

    def compute_difference_features(self,g, n1, n2, cache1=None, cache2=None):
        if cache1 is None:
            cache1 = g.node[n1][self.default_cache]
        h1, _ = self.normalized_histogram_from_cache(cache1, 
                                                    self.compute_percentiles)
        if cache2 is None:
            cache2 = g.node[n2][self.default_cache]
        h2, _ = self.normalized_histogram_from_cache(cache2, 
                                                    self.compute_percentiles)
        return self.JS_divergence(h1, h2)

          

class SquigglinessFeatureManager(NullFeatureManager):
    def __init__(self, ndim=3, *args, **kwargs):
        super(SquigglinessFeatureManager, self).__init__()
        self.ndim = ndim
        # cache is min and max coordinates of bounding box
        if numpy_version < '1.6.0':
            self.compute_bounding_box = self.compute_bounding_box_old
            # uses older, slower version of numpy.unravel_index

    def __len__(self):
        return 1

    def compute_bounding_box(self, indices, shape):
        d = self.ndim
        unraveled_indices = concatenate(
            unravel_index(list(indices), shape)).reshape((-1,d), order='F')
        m = unraveled_indices.min(axis=0)
        M = unraveled_indices.max(axis=0)+ones(d)
        return m, M

    def compute_bounding_box_old(self, indices, shape):
        d = self.ndim
        unraveled_indices = concatenate(
            [unravel_index(idx, shape) for idx in indices]).reshape((-1,d))
        m = unraveled_indices.min(axis=0)
        M = unraveled_indices.max(axis=0)+ones(d)
        return m, M

    def create_edge_cache(self, g, n1, n2):
        edge_idxs = g[n1][n2]['boundary']
        return concatenate(
            self.compute_bounding_box(edge_idxs, g.segmentation.shape)
        )

    def update_edge_cache(self, g, e1, e2, dst, src):
        dst[:self.ndim] = \
            concatenate((dst[newaxis,:self.ndim], src[newaxis,:self.ndim]),
            axis=0).min(axis=0)
        dst[self.ndim:] = \
            concatenate((dst[newaxis,self.ndim:], src[newaxis,self.ndim:]),
            axis=0).max(axis=0)

    def pixelwise_update_edge_cache(self, g, n1, n2, dst, idxs, remove=False):
        if remove:
            pass
            # dst = self.create_edge_cache(g, n1, n2)
        if len(idxs) == 0: return
        b = concatenate(self.compute_bounding_box(idxs, g.segmentation.shape))
        self.update_edge_cache(g, (n1,n2), None, dst, b)

    def compute_edge_features(self, g, n1, n2, cache=None):
        if cache is None: 
            cache = g[n1][n2][self.default_cache]
        m, M = cache[:self.ndim], cache[self.ndim:]
        plane_surface = sort(M-m)[1:].prod() * (3.0-g.pad_thickness)
        return array([len(g[n1][n2]['boundary']) / plane_surface])

class CompositeFeatureManager(NullFeatureManager):
    def __init__(self, children=[], *args, **kwargs):
        super(CompositeFeatureManager, self).__init__()
        self.children = children
    
    def __len__(self, *args, **kwargs):
        return sum([len(child) for child in self.children])
    
    def create_node_cache(self, *args, **kwargs):
        return [c.create_node_cache(*args, **kwargs) for c in self.children]

    def create_edge_cache(self, *args, **kwargs):
        return [c.create_edge_cache(*args, **kwargs) for c in self.children]
    
    def update_node_cache(self, g, n1, n2, dst, src):
        for i, child in enumerate(self.children):
            child.update_node_cache(g, n1, n2, dst[i], src[i])
    
    def update_edge_cache(self, g, e1, e2, dst, src):
<<<<<<< HEAD
        for i, child in enumerate(self.children):
            child.update_node_cache(g, e1, e2, dst[i], src[i])
=======
        for child in self.children:
            c1, c2 = child.cache_range()
            child.update_edge_cache(g, e1, e2, dst[c1:c2], src[c1:c2])
>>>>>>> 37ffa7d6
    
    def pixelwise_update_node_cache(self, g, n, dst, idxs, remove=False):
        for i, child in enumerate(self.children):
            child.pixelwise_update_node_cache(g, n, dst[i], idxs, remove)

    def pixelwise_update_edge_cache(self, g, n1, n2, dst, idxs, remove=False):
        for i, child in enumerate(self.children):
            child.pixelwise_update_edge_cache(g, n1, n2, dst[i], idxs, remove)

    def compute_node_features(self, g, n, cache=None):
        if cache is None: cache = g.node[n][self.default_cache]
        features = []
        for i, child in enumerate(self.children):
            features.append(child.compute_node_features(g, n, cache[i]))
        return concatenate(features)

    def compute_edge_features(self, g, n1, n2, cache=None):
        if cache is None: cache = g[n1][n2][self.default_cache]
        features = []
        for i, child in enumerate(self.children):
            features.append(child.compute_edge_features(g, n1, n2, cache[i]))
        return concatenate(features)
    
    def compute_difference_features(self, g, n1, n2, cache1=None, cache2=None):
        if cache1 is None: cache1 = g.node[n1][self.default_cache]
        if cache2 is None: cahce2 = g.node[n2][self.default_cache]
        features = []
        for i, child in enumerate(self.children):
            features.append(
                child.compute_difference_features(g, n1, n2, cache1[i], cache2[i])
            )
        return concatenate(features)

        
    
def mean_and_sem(g, n1, n2):
    bvals = g.probabilities_r[list(g[n1][n2]['boundary'])]
    return array([mean(bvals), sem(bvals)]).reshape(1,2)

def mean_sem_and_n_from_cache_dict(d):
    n, s1, s2 = d['feature-cache'][:3]
    m = s1/n
    v = 0 if n==1 else max(0, s2/(n-1) - n/(n-1)*m*m)
    s = sqrt(v/n)
    return m, s, n

def skew_from_cache_dict(d):
    n, s1, s2, s3 = d['feature-cache'][:4]
    m1 = s1/n
    k1 = m1
    m2 = s2/n
    k2 = m2 - m1*m1
    m3 = s3/n
    k3 = m3 - 3*m2*m1 + 2*m1*m1*m1
    return k3 * k2**(-1.5)

def feature_set_a(g, n1, n2):
    """Return the mean, SEM, and size of n1, n2, and the n1-n2 boundary in g.
    
    n1 is defined as the smaller of the two nodes, so the labels are swapped
    accordingly if necessary before computing the statistics.
    
    SEM: standard error of the mean, equal to sqrt(var/n)
    """
    if len(g.node[n1]['extent']) > len(g.node[n2]['extent']):
        n1, n2 = n2, n1
    mb, sb, lb = mean_sem_and_n_from_cache_dict(g[n1][n2])
    m1, s1, l1 = mean_sem_and_n_from_cache_dict(g.node[n1])
    m2, s2, l2 = mean_sem_and_n_from_cache_dict(g.node[n2])
    return array([mb, sb, lb, m1, s1, l1, m2, s2, l2]).reshape(1,9)

def node_feature_set_a(g, n):
    """Return the mean, standard deviation, SEM, size, and skewness of n.

    Uses the probability of boundary within n.
    """
    d = g.node[n]
    m, s, l = mean_sem_and_n_from_cache_dict(d)
    stdev = s*sqrt(l)
    skew = skew_from_cache_dict(d)
    return array([m, stdev, s, l, skew])

def h5py_stack(fn):
    try:
        a = array(h5py.File(fn, 'r')['stack'])
    except Exception as except_inst:
        print except_inst
        raise
    return a
    
class RandomForest(object):
    def __init__(self, ntrees=255, **kwargs):
        self.rf = VigraRandomForest(treeCount=ntrees)

    def fit(self, features, labels, with_progress=False, **kwargs):
        features = self.check_features_vector(features)
        labels = self.check_labels_vector(labels)
        self.oob, self.feature_importance = \
                        self.rf.learnRFWithFeatureSelection(features, labels)
        return self

    def predict_proba(self, features):
        features = self.check_features_vector(features)
        return self.rf.predictProbabilities(features)

    def check_features_vector(self, features):
        if features.dtype != float32:
            features = features.astype(float32)
        if features.ndim == 1:
            features = features[newaxis,:]
        return features

    def check_labels_vector(self, labels):
        if labels.dtype != uint32:
            if len(unique(labels[labels < 0])) == 1 and not (labels==0).any():
                labels[labels < 0] = 0
            else:
                labels = labels + labels.min()
            labels = labels.astype(uint32)
        labels = labels.reshape((labels.size, 1))
        return labels

    def save_to_disk(self, fn, rfgroupname='rf', overwrite=True):
        self.rf.writeHDF5(fn, rfgroupname, overwrite)
        f = h5py.File(fn)
        for attr in ['oob', 'feature_importance']:
            if hasattr(self, attr):
                f[attr] = getattr(self, attr)

    def load_from_disk(self, fn, rfgroupname='rf'):
        self.rf = VigraRandomForest(fn, rfgroupname)
        f = h5py.File(fn, 'r')
        groups = []
        f.visit(groups.append)
        attrs = [g for g in groups if g != rfgroupname]
        for attr in attrs:
            setattr(self, attr, array(f[attr]))


def boundary_overlap_threshold(boundary_idxs, gt, tol_false, tol_true):
    """Return -1, 0 or 1 by thresholding overlaps between boundaries."""
    n = len(boundary_idxs)
    gt_boundary = 1-gt.ravel()[boundary_idxs].astype(bool)
    fraction_true = gt_boundary.astype(double).sum() / n
    if fraction_true > tol_true:
        return 1
    elif fraction_true > tol_false:
        return 0
    else:
        return -1

def make_thresholded_boundary_overlap_loss(tol_false, tol_true):
    """Return a merge loss function based on boundary overlaps."""
    def loss(g, n1, n2, gt):
        boundary_idxs = list(g[n1][n2]['boundary'])
        return \
            boundary_overlap_threshold(boundary_idxs, gt, tol_false, tol_true)
    return loss

def label_merges(g, merge_history, feature_map_function, gt, loss_function):
    """Replay an agglomeration history and label the loss of each merge."""
    labels = zeros(len(merge_history))
    number_of_features = feature_map_function(g, *g.edges_iter().next()).size
    features = zeros((len(merge_history), number_of_features))
    labeled_image = zeros(gt.shape, double)
    for i, nodes in enumerate(ip.with_progress(
                            merge_history, title='Replaying merge history...', 
                            pbar=ip.StandardProgressBar())):
        n1, n2 = nodes
        features[i,:] = feature_map_function(g, n1, n2)
        labels[i] = loss_function(g, n1, n2, gt)
        labeled_image.ravel()[list(g[n1][n2]['boundary'])] = 2+labels[i]
        g.merge_nodes(n1,n2)
    return features, labels, labeled_image

def select_classifier(cname, features=None, labels=None, **kwargs):
    if 'svm'.startswith(cname):
        del kwargs['class_weight']
        c = SVC(probability=True, **kwargs)
    elif 'logistic-regression'.startswith(cname):
        c = LogisticRegression()
    elif 'linear-regression'.startswith(cname):
        c = LinearRegression()
    elif 'random-forest'.startswith(cname):
        try:
            c = RandomForest()
        except NameError:
            logging.warning(' Tried to use random forest, but not available.'+
                ' Falling back on adaboost.')
            cname = 'ada'
    if 'adaboost'.startswith(cname):
        c = AdaBoost(**kwargs)
    if features is not None and labels is not None:
        c = c.fit(features, labels, **kwargs)
    return c


def pickled(fn):
    try:
        obj = cPickle.load(open(fn, 'r'))
    except cPickle.UnpicklingError:
        obj = RandomForest()
        obj.load_from_disk(fn)
    return obj

arguments = argparse.ArgumentParser(add_help=False)
arggroup = arguments.add_argument_group('Classification options')
arggroup.add_argument('-c', '--classifier', default='ada', 
    help='''Choose the classifier to use. Default: adaboost. 
        Options: svm, logistic-regression, linear-regression,
        random-forest, adaboost'''
)
arggroup.add_argument('-k', '--load-classifier', 
    type=pickled, metavar='PCK_FILE',
    help='Load and use a pickled classifier as a merge priority function.'
)
arggroup.add_argument('-f', '--feature-map-function', metavar='FCT_NAME',
    default='feature_set_a',
    help='Use named function as feature map (ignored when -c is not used).'
)
arggroup.add_argument('-T', '--training-data', metavar='HDF5_FN', type=str,
    help='Load training data from file.'
)
arggroup.add_argument('-N', '--node-split-classifier', metavar='HDF5_FN',
    type=str,
    help='Load a node split classifier and split nodes when required.'
)


if __name__ == '__main__':
    from agglo import best_possible_segmentation, Rag, boundary_mean, \
                                classifier_probability, random_priority
    parser = argparse.ArgumentParser(
        parents=[arguments],
        description='Create an agglomeration classifier.'
    )
    parser.add_argument('ws', type=h5py_stack,
        help='Watershed volume, in HDF5 format.'
    )
    parser.add_argument('gt', type=h5py_stack,
        help='Ground truth volume, in HDF5 format also.'
    )
    parser.add_argument('probs', type=h5py_stack,
        help='''Probabilities volume, in HDF ... you get the idea.'''
    )
    parser.add_argument('fout', help='.pck filename to save the classifier.')
    parser.add_argument('-t', '--max-threshold', type=float, default=255,
        help='Agglomerate until this threshold'
    )
    parser.add_argument('-s', '--save-training-data', metavar='FILE',
        help='Save the generated training data to FILE (HDF5 format).'
    )
    parser.add_argument('-b', '--balance-classes', action='store_true',
        default=False, 
        help='Ensure both true edges and false edges are equally represented.'
    )
    parser.add_argument('-K', '--kernel', default='rbf',
        help='The kernel for an SVM classifier.'
    )
    parser.add_argument('-o', '--objective-function', metavar='FCT_NAME', 
        default='random_priority', help='The merge priority function name.'
    )
    parser.add_argument('--save-node-training-data', metavar='FILE',
        help='Save node features and labels to FILE.'
    )
    parser.add_argument('--node-classifier', metavar='FILE',
        help='Train and output a node split classifier.'
    )
    args = parser.parse_args()

    feature_map_function = eval(args.feature_map_function)
    if args.load_classifier is not None:
        mpf = classifier_probability(eval(args.feature_map_function), 
                                                        args.load_classifier)
    else:
        mpf = eval(args.objective_function)

    wsg = Rag(args.ws, args.probs, mpf)
    features, labels, weights, history, ave_sizes = \
                        wsg.learn_agglomerate(args.gt, feature_map_function)

    print 'shapes: ', features.shape, labels.shape

    if args.load_classifier is not None:
        try:
            f = h5py.File(args.save_training_data)
            old_features = array(f['samples'])
            old_labels = array(f['labels'])
            features = concatenate((features, old_features), 0)
            labels = concatenate((labels, old_labels), 0)
        except:
            pass
    print "fitting classifier of size, pos: ", labels.size, (labels==1).sum()
    if args.balance_classes:
        cw = 'auto'
    else:
        cw = {-1:1, 1:1}
    if args.save_training_data is not None:
        try:
            os.remove(args.save_training_data)
        except OSError:
            pass
        f = h5py.File(args.save_training_data)
        f['samples'] = features
        f['labels'] = labels
        f['history'] = history
        f['size'] = ave_sizes
    c = select_classifier(args.classifier, features=features, labels=labels, 
                                        class_weight=cw, kernel=args.kernel)
    print "saving classifier..."
    try:
        cPickle.dump(c, open(os.path.expanduser(args.fout), 'w'), -1)
    except RuntimeError:
        os.remove(os.path.expanduser(args.fout))
        c.save_to_disk(os.path.expanduser(args.fout))
        print 'Warning: unable to pickle classifier to :', args.fout<|MERGE_RESOLUTION|>--- conflicted
+++ resolved
@@ -348,14 +348,8 @@
             child.update_node_cache(g, n1, n2, dst[i], src[i])
     
     def update_edge_cache(self, g, e1, e2, dst, src):
-<<<<<<< HEAD
         for i, child in enumerate(self.children):
-            child.update_node_cache(g, e1, e2, dst[i], src[i])
-=======
-        for child in self.children:
-            c1, c2 = child.cache_range()
-            child.update_edge_cache(g, e1, e2, dst[c1:c2], src[c1:c2])
->>>>>>> 37ffa7d6
+            child.update_edge_cache(g, e1, e2, dst[i], src[i])
     
     def pixelwise_update_node_cache(self, g, n, dst, idxs, remove=False):
         for i, child in enumerate(self.children):
