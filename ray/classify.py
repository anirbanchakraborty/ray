--- conflicted
+++ resolved
@@ -19,17 +19,12 @@
 seterr(divide='ignore')
 from numpy.linalg import det, eig, norm
 from scipy import arange, factorial
-<<<<<<< HEAD
-from scipy.ndimage import binary_dilation
+from scipy.ndimage import binary_erosion
 try:
     from scipy.spatial import Delaunay
 except ImportError:
     logging.warning('Unable to load scipy.spatial.Delaunay. '+
         'Convex hull features not available.')
-=======
-from scipy.ndimage import binary_erosion
-from scipy.spatial import Delaunay
->>>>>>> c69b9345
 from scipy.misc import comb as nchoosek
 from scipy.stats import sem
 try:
