#!/usr/bin/env python

# Python standard library
import sys, os, argparse, cPickle
import subprocess as sp
import logging

# external libraries
from numpy import unique, inf
try:
    from skimage import morphology as skmorph
except ImportError:
    logging.warning('Could not import skimage.')
from scipy.ndimage import label

# local modules
from ray import imio, agglo, morpho, classify

if __name__ == '__main__':


    parser = argparse.ArgumentParser(
        description='Train a classifier for agglomerative segmentation.')
    parser.add_argument('fin',
        help='The boundary probability map to be segmented, in HDF5 format ' +\
        '(group "stack" is assumed).')
    parser.add_argument('-I', '--remove-inclusions', action='store_true',
        default=False, 
        help='Remove inclusions before segmenting and before output.')
    parser.add_argument('-s', '--single-channel', action='store_true',
        default=False,
        help='Use only one channel from the boundary prediction map.')
    parser.add_argument('-C', '--no-channel-data', action='store_true',
        default=False,
        help='The probability map has no separate dimension for channels.')
    parser.add_argument('-F', '--feature-manager', metavar='EVAL_STR',
        default='classify.CompositeFeatureManager(children=' +\
            '[classify.MomentsFeatureManager(), ' +\
            'classify.HistogramFeatureManager(25, 0, 1, [0.1, 0.5, 0.9])]' +\
            ')',
        help='Specify the feature manager you would like to use. ' +\
        '(This HAS to match the one used during training!)')
    parser.add_argument('-k', '--classifier', metavar='CL_FILE',
        help='Use the agglomeration classifier from file CL_FILE.')
    parser.add_argument('-T', '--training-data', metavar='TR_FILE',
        type=classify.load_training_data_from_disk,
        help='Use the agglomeration training data in TR_FILE.')
    parser.add_argument('-V', '--expected-vi', action='store_true', 
        default=False,
        help='Use expected change in VI as agglomeration function.')
    parser.add_argument('-B', '--active-vi-beta', type=float, default=1.0,
        help='Relative penalty for false merges in weighted expected VI.')
    parser.add_argument('-f', '--priority-function', metavar='EVAL_STR',
        default='agglo.boundary_median',
        help='Use specified priority function (when not using a classifier).')
    parser.add_argument('-N', '--num-training', metavar='UINT', type=int,
        help='Specify the number of training examples to sample.')
    parser.add_argument('-t', '--thresholds', nargs='+', default=[],
        metavar='FLOAT',
        help='Output segmentations for the specified thresholds.')
    parser.add_argument('-w', '--watershed', metavar='FILE',
        help='Load the watershed or other oversegmentation from FILE.')
    parser.add_argument('-P', '--show-progress', action='store_true', 
        default=False, help='Show a progress bar.')
    parser.add_argument('-Z', '--nozeros', action='store_false', 
        default=True, help='Disable nozeros mode.')
    parser.add_argument('-v', '--verbose', action='store_true', default=False,
        help='Print runtime information about execution.')
    parser.add_argument('-J', '--no-graph-json', dest='graph_json_export',
        action='store_false', default=True,
        help='When outputting to Raveler, don\'t bother outputting graph.')
    parser.add_argument('-i', '--images', 
        help='specify the grayscale images for Raveler export.')
    parser.add_argument('-R', '--no-raveler-export', dest='raveler_export',
        action='store_false', default=True,
        help='Turn off Raveler export.')
    parser.add_argument('--output-dir', type=str, default='./', metavar='DIR',
        help="Directory for all output")
    parser.add_argument('--experiment-name', type=str, required=True,
        metavar='EXP_NAME',
        help="Name of the experiment, used as the base name for all outputs.")
    parser.add_argument('--seed-cc-threshold', type=int, default=0,
        help='Connected component threshold in seed creation')
    args = parser.parse_args()

    experiment_prefix = os.path.join(args.output_dir, args.experiment_name)

    MasterLogger = logging.getLogger('pipeline')
    MasterLogger.propagate = False
    MasterLogger.setLevel(logging.DEBUG)
    console = logging.StreamHandler(sys.stdout)
    console.setLevel(logging.INFO)
    
    formatter = logging.Formatter('%(levelname)-8s %(message)s')
    console.setFormatter(formatter)
    MasterLogger.addHandler(console)
   
    if not os.path.exists(args.output_dir):
        os.makedirs(args.output_dir)

    if args.experiment_name.find('/') != -1:
        MasterLogger.error("Experiment name cannot be a path")
        sys.exit(1)

    prim = logging.FileHandler(experiment_prefix + ".ray-segment.log", 'a')
    prim.setLevel(logging.DEBUG)
    prim.setFormatter(logging.Formatter(
        fmt='%(asctime)s %(levelname)-8s %(message)s',
        datefmt='%m-%d-%y %H:%M'))
    MasterLogger.addHandler(prim)

    MasterLogger.info("Script called: " + ' '.join(sys.argv))
    MasterLogger.info("Script run from: " + os.path.realpath('.'))

    
    h5stacks = os.path.join(args.output_dir, "segmentations") \
        if args.raveler_export else args.output_dir
    if not os.path.exists(h5stacks):
        os.makedirs(h5stacks)
    h5stacks = os.path.join(h5stacks, args.experiment_name + '-%0.2f')

    if args.raveler_export:
        ravelervol = args.output_dir + "/raveler-exports"
        if not os.path.exists(ravelervol):
            os.makedirs(ravelervol)
        ravelervol = ravelervol + "/" + args.experiment_name + '-%0.2f'   


    # load all the required data
    p = imio.read_image_stack(args.fin, single_channel=False)
    p0 = p if args.no_channel_data else p[..., 0]
    if args.single_channel: p = p0

    im = imio.read_image_stack(args.images) if args.images is not None else None
    if args.watershed is not None:
        ws = imio.read_image_stack(args.watershed)
    else:
        MasterLogger.info("Performing watershed")
<<<<<<< HEAD
        
        seeds = label(p==0)[0]
        if args.seed_cc_threshold > 0:
            seeds = morpho.remove_small_connected_components(seeds, args.seed_cc_threshold)

        ws = skmorph.watershed(p, seeds)
=======
        ws = skmorph.watershed(p0, label(p0==0)[0])
>>>>>>> 9be6169c
        MasterLogger.info("Finished performing watershed")
    fm = eval(args.feature_manager, {}, {'classify': classify})

    
    # Load training data or classifier
    if args.training_data is not None or args.classifier is not None:
        if args.classifier is not None:
            MasterLogger.info("Loading classifier")
            cl = classify.RandomForest()
            cl.load_from_disk(args.classifier)
        else:
            MasterLogger.info("Training classifier")
            cl = classify.RandomForest().fit(args.training_data[0], 
                args.training_data[1][:,0], args.num_training)
            MasterLogger.info("Finished training classifier")
        if args.expected_vi:
            mpf = agglo.expected_change_vi(fm, cl, beta=args.active_vi_beta)
        else:
            mpf = agglo.classifier_probability(fm, cl)
    else:
        mpf = eval(args.priority_function, {}, {'agglo': agglo})

    MasterLogger.info("Building RAG")
    g = agglo.Rag(ws, p, mpf, feature_manager=fm, 
                  show_progress=args.show_progress, nozeros=args.nozeros)
    MasterLogger.info("Finished building RAG")
    if args.remove_inclusions:
        MasterLogger.info("Removing inclusions with %i nodes" % 
                                                g.number_of_nodes())
        g.remove_inclusions()
        MasterLogger.info("Finished removing inclusions with %i nodes" %
                                                g.number_of_nodes())
        ws = g.get_segmentation()
    sps = imio.raveler_serial_section_map(ws, 0, False, False)
    for t in map(float, args.thresholds):
        MasterLogger.info("Agglomerating RAG to %f with %i nodes" % 
                                                (t, g.number_of_nodes()))
        g.agglomerate(t)
        MasterLogger.info("Finished agglomerating RAG to %f with %i nodes" %
                                                (t, g.number_of_nodes()))
        MasterLogger.info("Removing inclusions")
        g.remove_inclusions()
        MasterLogger.info("Finished removing inclusions with %i nodes" % 
                                                g.number_of_nodes())
        s = g.get_segmentation()
        MasterLogger.info("Exporting volume")
        imio.write_image_stack(s, (h5stacks +'.lzf.h5')%t, compression='lzf')
        if args.raveler_export:
            imio.raveler_output_shortcut(ws, s, im, (ravelervol)%t, sps)
        MasterLogger.info("Rebuilding the merge queue")
        g.rebuild_merge_queue()
        if args.raveler_export and args.graph_json_export:
            g.write_plaza_json(
                os.path.join((ravelervol)%t, 'graph.json'))
    MasterLogger.info("Complete RAG agglomeration")
    g.agglomerate(inf)
    MasterLogger.info("Finished complete RAG agglomeration")
    u = g.get_ucm()
    MasterLogger.info("Writing final ucm")
    imio.write_image_stack(u, (h5stacks + '.ucm.lzf.h5')%inf, compression='lzf')<|MERGE_RESOLUTION|>--- conflicted
+++ resolved
@@ -136,16 +136,11 @@
         ws = imio.read_image_stack(args.watershed)
     else:
         MasterLogger.info("Performing watershed")
-<<<<<<< HEAD
-        
-        seeds = label(p==0)[0]
+        seeds = label(p0==0)[0]
         if args.seed_cc_threshold > 0:
             seeds = morpho.remove_small_connected_components(seeds, args.seed_cc_threshold)
 
-        ws = skmorph.watershed(p, seeds)
-=======
-        ws = skmorph.watershed(p0, label(p0==0)[0])
->>>>>>> 9be6169c
+        ws = skmorph.watershed(p0, seeds)
         MasterLogger.info("Finished performing watershed")
     fm = eval(args.feature_manager, {}, {'classify': classify})
 
