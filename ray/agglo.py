--- conflicted
+++ resolved
@@ -470,13 +470,8 @@
         ctables = [contingency_table(self.get_segmentation(), gt) for gt in gts]
         assignments = [(ct == ct.max(axis=1)[:,newaxis]) for ct in ctables]
         return map(array, zip(*[
-<<<<<<< HEAD
                 self.learn_edge(e, ctables, assignments, feature_map)
-                for e in self.edges()]))
-=======
-                self.learn_edge(e, ctables, assignments, feature_map, ws_is_gt)
                 for e in self.real_edges()]))
->>>>>>> 8e3fabd2
 
     def learn_edge(self, edge, ctables, assignments, feature_map):
         n1, n2 = edge
