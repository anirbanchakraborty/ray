# built-ins
from itertools import combinations, izip, repeat, product
import argparse
import random
import sys
import logging
from copy import deepcopy
from math import isnan

# libraries
from numpy import array, mean, zeros, zeros_like, uint8, int8, where, unique, \
    ones_like, finfo, size, double, transpose, newaxis, uint32, nonzero, \
    median, exp, ceil, dot, log2, float, ones, arange, inf, flatnonzero, \
    intersect1d, dtype, squeeze, sqrt, reshape, setdiff1d, argmin, sign, \
    concatenate, nan, __version__ as numpyversion
import numpy
from scipy.stats import sem
from scipy.sparse import lil_matrix
from scipy.ndimage import generate_binary_structure, iterate_structure, \
    distance_transform_cdt
from scipy.misc import comb as nchoosek
from scipy.ndimage.measurements import center_of_mass, label
from networkx import Graph
from networkx.algorithms.traversal.depth_first_search import dfs_preorder_nodes
from networkx.algorithms.components.connected import connected_components

# local modules
import morpho
import iterprogress as ip
from ncut import ncutW
from mergequeue import MergeQueue
from evaluate import contingency_table, split_voi, xlogx
from classify import NullFeatureManager, MomentsFeatureManager, \
    HistogramFeatureManager, RandomForest, unique_learning_data_elements, \
    concatenate_data_elements

arguments = argparse.ArgumentParser(add_help=False)
arggroup = arguments.add_argument_group('Agglomeration options')
arggroup.add_argument('-t', '--thresholds', nargs='+', default=[128],
    type=float, metavar='FLOAT',
    help='''The agglomeration thresholds. One output file will be written
        for each threshold.'''
)
arggroup.add_argument('-l', '--ladder', type=int, metavar='SIZE',
    help='Merge any bodies smaller than SIZE.'
)
arggroup.add_argument('-p', '--pre-ladder', action='store_true', default=True,
    help='Run ladder before normal agglomeration (default).'
)
arggroup.add_argument('-L', '--post-ladder', 
    action='store_false', dest='pre_ladder',
    help='Run ladder after normal agglomeration instead of before (SLOW).'
)
arggroup.add_argument('-s', '--strict-ladder', type=int, metavar='INT', 
    default=1,
    help='''Specify the strictness of the ladder agglomeration. Level 1
        (default): merge anything smaller than the ladder threshold as 
        long as it's not on the volume border. Level 2: only merge smaller
        bodies to larger ones. Level 3: only merge when the border is 
        larger than or equal to 2 pixels.'''
)
arggroup.add_argument('-M', '--low-memory', action='store_true',
    help='''Use less memory at a slight speed cost. Note that the phrase 
        'low memory' is relative.'''
)
arggroup.add_argument('--disallow-shared-boundaries', action='store_false',
    dest='allow_shared_boundaries',
    help='''Watershed pixels that are shared between more than 2 labels are
        not counted as edges.'''
)
arggroup.add_argument('--allow-shared-boundaries', action='store_true',
    default=True,
    help='''Count every watershed pixel in every edge in which it participates
        (default: True).'''
)

def conditional_countdown(seq, start=1, pred=bool):
    """Count down from 'start' each time pred(elem) is true for elem in seq."""
    remaining = start
    for elem in seq:
        if pred(elem):
            remaining -= 1
        yield remaining

class Rag(Graph):
    """Region adjacency graph for segmentation of nD volumes."""

    def __init__(self, watershed=array([]), probabilities=array([]), 
            merge_priority_function=None, allow_shared_boundaries=True,
            gt_vol=None, feature_manager=MomentsFeatureManager(), 
            show_progress=False, lowmem=False, connectivity=1,
            channel_is_oriented=None, orientation_map=array([]),
            normalize_probabilities=False):
        """Create a graph from a watershed volume and image volume.
        
        The watershed is assumed to have dams of label 0 in between basins.
        Then, each basin corresponds to a node in the graph and an edge is
        placed between two nodes if there are one or more watershed pixels
        connected to both corresponding basins.
        """
        super(Rag, self).__init__(weighted=False)
        self.show_progress = show_progress
        if merge_priority_function is None:
            self.merge_priority_function = boundary_mean
        else:
            self.merge_priority_function = merge_priority_function
        self.set_watershed(watershed, lowmem, connectivity)
        self.set_probabilities(probabilities, normalize_probabilities)
        self.set_orientations(orientation_map, channel_is_oriented)
        if watershed is None:
            self.ucm = None
        else:
            self.ucm = array(self.watershed==0, dtype=float)
            self.ucm[self.ucm==0] = -inf
            self.ucm_r = self.ucm.ravel()
        self.max_merge_score = -inf
        self.build_graph_from_watershed(allow_shared_boundaries)
        self.set_feature_manager(feature_manager)
        self.set_ground_truth(gt_vol)
        self.merge_queue = MergeQueue()

    def __copy__(self):
        if sys.version_info[:2] < (2,7):
            # Python versions prior to 2.7 don't handle deepcopy of function
            # objects well. Thus, keep a reference and remove from Rag object
            f = self.neighbor_idxs; del self.neighbor_idxs
            F = self.feature_manager; del self.feature_manager
        pr_shape = self.probabilities_r.shape
        g = super(Rag, self).copy()
        g.watershed_r = g.watershed.ravel()
        g.segmentation_r = g.segmentation.ravel()
        g.ucm_r = g.ucm.ravel()
        g.probabilities_r = g.probabilities.reshape(pr_shape)
        if sys.version_info[:2] < (2,7):
            g.neighbor_idxs = f
            self.neighbor_idxs = f
            g.feature_manager = F
            self.feature_manager = F
        return g

    def copy(self):
        return self.__copy__()

    def real_edges(self, *args, **kwargs):
        return [e for e in super(Rag, self).edges(*args, **kwargs) if
                                            self.boundary_body not in e[:2]]

    def real_edges_iter(self, *args, **kwargs):
        return (e for e in super(Rag, self).edges_iter(*args, **kwargs) if
                                            self.boundary_body not in e[:2])

    def build_graph_from_watershed(self, 
                                    allow_shared_boundaries=True, idxs=None):
        if self.watershed.size == 0: return # stop processing for empty graphs
        if not allow_shared_boundaries:
            self.ignored_boundary = zeros(self.watershed.shape, bool)
        if idxs is None:
            idxs = arange(self.watershed.size)
            self.add_node(self.boundary_body, 
                    extent=set(flatnonzero(self.watershed==self.boundary_body)))
        inner_idxs = idxs[self.watershed_r[idxs] != self.boundary_body]
        pbar = ip.StandardProgressBar() if self.show_progress \
                                        else ip.NoProgressBar()
        for idx in ip.with_progress(inner_idxs, title='Graph... ', pbar=pbar):
            ns = self.neighbor_idxs(idx)
            adj_labels = self.watershed_r[ns]
            adj_labels = unique(adj_labels)
            adj_labels = adj_labels[adj_labels.nonzero()]
            nodeid = self.watershed_r[idx]
            if nodeid != 0:
                adj_labels = adj_labels[adj_labels != nodeid]
                edges = zip(repeat(nodeid), adj_labels)
                if not self.has_node(nodeid):
                    self.add_node(nodeid, extent=set())
                try:
                    self.node[nodeid]['extent'].add(idx)
                except KeyError:
                    self.node[nodeid]['extent'] = set([idx])
            else:
                if len(adj_labels) == 0: continue
                if adj_labels[-1] != self.boundary_body:
                    edges = list(combinations(adj_labels, 2))
                else:
                    edges = list(product([self.boundary_body], adj_labels[:-1]))
            if allow_shared_boundaries or len(edges) == 1:
                for l1,l2 in edges:
                    if self.has_edge(l1, l2): 
                        self[l1][l2]['boundary'].add(idx)
                    else: 
                        self.add_edge(l1, l2, boundary=set([idx]))
            elif len(edges) > 1:
                self.ignored_boundary.ravel()[idx] = True

    def set_feature_manager(self, feature_manager):
        self.feature_manager = feature_manager
        if len(self.feature_manager) > 0:
            self.compute_feature_caches()

    def compute_feature_caches(self):
        for n in self.nodes_iter():
            self.node[n]['feature-cache'] = \
                            self.feature_manager.create_node_cache(self, n)
        for n1, n2 in self.real_edges_iter():
            self[n1][n2]['feature-cache'] = \
                            self.feature_manager.create_edge_cache(self, n1, n2)

    def get_neighbor_idxs_fast(self, idxs):
        return self.pixel_neighbors[idxs]

    def get_neighbor_idxs_lean(self, idxs, connectivity=1):
        return morpho.get_neighbor_idxs(self.watershed, idxs, connectivity)

    def set_probabilities(self, probs=array([]), normalize=False):
        if len(probs) == 0:
            self.probabilities = zeros_like(self.watershed)
            self.probabilities_r = self.probabilities.ravel()
        probs = probs.astype(double)
        if normalize and len(probs) > 1:
            probs -= probs.min() # ensure probs.min() == 0
            probs /= probs.max() # ensure probs.max() == 1
        sp = probs.shape
        sw = tuple(array(self.watershed.shape, dtype=int)-\
                    2*self.pad_thickness*ones(self.watershed.ndim, dtype=int))
        p_ndim = probs.ndim
        w_ndim = self.watershed.ndim
        padding = [inf]+(self.pad_thickness-1)*[0]
        if p_ndim == w_ndim:
            self.probabilities = morpho.pad(probs, padding)
            self.probabilities_r = self.probabilities.ravel()[:,newaxis]
        elif p_ndim == w_ndim+1:
            if sp[1:] == sw:
                sp = sp[1:]+[sp[0]]
                probs = probs.transpose(sp)
            axes = range(p_ndim-1)
            self.probabilities = morpho.pad(probs, padding, axes)
            self.probabilities_r = self.probabilities.reshape(
                                                (self.watershed.size, -1))

    def set_orientations(self, orientation_map, channel_is_oriented):
        if len(orientation_map) == 0:
            self.orientation_map = zeros_like(self.watershed)
            self.orientation_map_r = self.orientation_map.ravel()
        so = orientation_map.shape
        sw = tuple(array(self.watershed.shape, dtype=int)-\
                2*self.pad_thickness*ones(self.watershed.ndim, dtype=int))
        o_ndim = orientation_map.ndim
        w_ndim = self.watershed.ndim
        padding = [0]+(self.pad_thickness-1)*[0]
        self.orientation_map = morpho.pad(orientation_map, padding).astype(int)
        self.orientation_map_r = self.orientation_map.ravel()
        if channel_is_oriented is None:
            nchannels = 1 if self.probabilities.ndim==self.watershed.ndim \
                else self.probabilities.shape[-1]
            self.channel_is_oriented = array([False]*nchannels)
            self.max_probabilities_r = zeros_like(self.probabilities_r)
            self.oriented_probabilities_r = zeros_like(self.probabilities_r)
            self.non_oriented_probabilities_r = self.probabilities_r
        else:
            self.channel_is_oriented = channel_is_oriented
            self.max_probabilities_r = \
                self.probabilities_r[:, self.channel_is_oriented].max(axis=1)
            self.oriented_probabilities_r = \
                self.probabilities_r[:, self.channel_is_oriented]
            self.oriented_probabilities_r = \
                self.oriented_probabilities_r[
                    range(len(self.oriented_probabilities_r)), 
                    self.orientation_map_r]
            self.non_oriented_probabilities_r = \
                self.probabilities_r[:, ~self.channel_is_oriented]


    def set_watershed(self, ws=array([]), lowmem=False, connectivity=1):
        try:
            self.boundary_body = ws.max()+1
        except ValueError: # empty watershed given
            self.boundary_body = -1
        self.volume_size = ws.size
        self.has_zero_boundaries = (ws==0).any()
        if self.has_zero_boundaries:
            self.watershed = morpho.pad(ws, [0, self.boundary_body])
        else:
            self.watershed = morpho.pad(ws, self.boundary_body)
        self.segmentation = self.watershed.copy()
        self.watershed_r = self.watershed.ravel()
        self.segmentation_r = self.segmentation.ravel() # reduce fct calls
        self.pad_thickness = 2 if (self.segmentation==0).any() else 1
        if lowmem:
            def neighbor_idxs(x): 
                return self.get_neighbor_idxs_lean(x, connectivity)
            self.neighbor_idxs = neighbor_idxs
        else:
            self.pixel_neighbors = \
                morpho.build_neighbors_array(self.watershed, connectivity)
            self.neighbor_idxs = self.get_neighbor_idxs_fast

    def set_ground_truth(self, gt=None):
        if gt is not None:
            gtm = gt.max()+1
            gt_ignore = [0, gtm] if (gt==0).any() else [gtm]
            seg_ignore = [0, self.boundary_body] if \
                        (self.segmentation==0).any() else [self.boundary_body]
            self.gt = morpho.pad(gt, gt_ignore)
            self.rig = contingency_table(self.segmentation, self.gt)
            self.rig[:, gt_ignore] = 0
            self.rig[seg_ignore, :] = 0
        else:
            self.gt = None
            # null pattern to transparently allow merging of nodes.
            # Bonus feature: counts how many sp's went into a single node.
            try:
                self.rig = ones(self.watershed.max()+1)
            except ValueError:
                self.rig = ones(self.number_of_nodes()+1)

    def build_merge_queue(self):
        """Build a queue of node pairs to be merged in a specific priority.
        
        The queue elements have a specific format in order to allow 'removing'
        of specific elements inside the priority queue. Each element is a list
        of length 4 containing:
            - the merge priority (any ordered type)
            - a 'valid' flag
            - and the two nodes in arbitrary order
        The valid flag allows one to "remove" elements by setting the flag to
        False. Then one checks the flag when popping elements and ignores those
        marked as invalid.

        One other specific feature is that there are back-links from edges to
        their corresponding queue items so that when nodes are merged,
        affected edges can be invalidated and reinserted in the queue.
        """
        queue_items = []
        for l1, l2 in self.real_edges_iter():
            w = self.merge_priority_function(self,l1,l2)
            qitem = [w, True, l1, l2]
            queue_items.append(qitem)
            self[l1][l2]['qlink'] = qitem
            self[l1][l2]['weight'] = w
        return MergeQueue(queue_items, with_progress=self.show_progress)

    def rebuild_merge_queue(self):
        """Build a merge queue from scratch and assign to self.merge_queue."""
        self.merge_queue = self.build_merge_queue()

    def agglomerate(self, threshold=0.5, save_history=False):
        """Merge nodes sequentially until given edge confidence threshold."""
        if self.merge_queue.is_empty():
            self.merge_queue = self.build_merge_queue()
        history, scores, evaluation = [], [], []
        while len(self.merge_queue) > 0 and \
                                        self.merge_queue.peek()[0] < threshold:
            merge_priority, valid, n1, n2 = self.merge_queue.pop()
            if valid:
                self.update_ucm(n1,n2,merge_priority)
                self.merge_nodes(n1,n2)
                if save_history: 
                    history.append((n1,n2))
                    scores.append(merge_priority)
                    evaluation.append(
                        (self.number_of_nodes()-1, self.split_voi())
                    )
        if save_history:
            return history, scores, evaluation

    def agglomerate_count(self, stepsize=100, save_history=False):
        """Agglomerate until 'stepsize' merges have been made."""
        if self.merge_queue.is_empty():
            self.merge_queue = self.build_merge_queue()
        history, evaluation = [], []
        i = 0
        while len(self.merge_queue) > 0 and i < stepsize:
            merge_priority, valid, n1, n2 = self.merge_queue.pop()
            if valid:
                i += 1
                self.update_ucm(n1,n2,merge_priority)
                self.merge_nodes(n1,n2)
                if save_history: 
                    history.append((n1,n2))
                    evaluation.append(
                        (self.number_of_nodes()-1, self.split_voi())
                    )
        if save_history:
            return history, evaluation
        
    def agglomerate_ladder(self, threshold=1000, strictness=1):
        """Merge sequentially all nodes smaller than threshold.
        
        strictness = 1 only considers size of nodes
        strictness = 2 adds additional constraint: small nodes can only be 
        merged to large neighbors
        strictness = 3 additionally requires that the boundary between nodes
        be larger than 2 pixels
        Note: nodes that are on the volume boundary are not agglomerated.
        """
        original_merge_priority_function = self.merge_priority_function
        self.merge_priority_function = make_ladder(
            self.merge_priority_function, threshold, strictness
        )
        self.rebuild_merge_queue()
        self.agglomerate(inf)
        self.merge_priority_function = original_merge_priority_function
        self.merge_queue.finish()
        self.rebuild_merge_queue()
        
    def one_shot_agglomeration(self, threshold=0.5):
        g = self.copy()
        if len(g.merge_queue) == 0:
            g.rebuild_merge_queue()
        for u, v, d in g.edges(data=True):
            if g.boundary_body in [u,v] or d['weight'] > threshold:
                g.remove_edge(u, v)
        ccs = connected_components(g)
        for cc in ccs:
            g.merge_node_list(cc)
        return g.get_segmentation()
<<<<<<< HEAD
=======

    def assign_gt_to_ws(self, gt):
        ws_nopad = morpho.juicy_center(self.watershed, self.pad_thickness)
        bdrymap = morpho.pad(morpho.seg_to_bdry(ws_nopad), 
                                                    [0]*self.pad_thickness)
        gt_bdrymap_nopad = morpho.seg_to_bdry(gt)
        gt_bdrymap = morpho.pad(gt_bdrymap_nopad, [0]*self.pad_thickness)
        k = distance_transform_cdt(1-bdrymap, return_indices=True)
        ind = nonzero(gt_bdrymap.ravel())[0]
        closest_sub = numpy.concatenate(
                                [i.ravel()[:,newaxis] for i in k[1]],axis=1)
        closest_sub = closest_sub[ind,:]
        closest_ind = [dot(bdrymap.strides, i)/bdrymap.itemsize 
                                                        for i in closest_sub]
        M = zeros_like(bdrymap).astype(float)
        M.ravel()[closest_ind]=1.0
        bdrymap.ravel()[closest_ind] = False
        k = distance_transform_cdt(1-bdrymap, return_indices=True)
        ind = nonzero(gt_bdrymap.ravel())[0]
        closest_sub = numpy.concatenate(
                                [i.ravel()[:,newaxis] for i in k[1]],axis=1)
        closest_sub = closest_sub[ind,:]
        closest_ind = [dot(bdrymap.strides, i)/bdrymap.itemsize 
                                                        for i in closest_sub]
        M.ravel()[closest_ind]=1.0 
        return M 
>>>>>>> f58a65b5
        
    def learn_agglomerate(self, gts, feature_map, min_num_samples=1,
                                                            *args, **kwargs):
        """Agglomerate while comparing to ground truth & classifying merges."""
        learn_flat = kwargs.get('learn_flat', True)
        learning_mode = kwargs.get('learning_mode', 'strict').lower()
        labeling_mode = kwargs.get('labeling_mode', 'assignment').lower()
        priority_mode = kwargs.get('priority_mode', 'random').lower()
        memory = kwargs.get('memory', True)
        unique = kwargs.get('unique', True)
        max_numepochs = kwargs.get('max_numepochs', 10)
        if priority_mode == 'mean' and unique: 
            max_numepochs = 2 if learn_flat else 1
        if priority_mode in ['random', 'mean'] and not memory:
            max_numepochs = 1
        label_type_keys = {'assignment':0, 'voi-sign':1, 'rand-sign':2}
        if type(gts) != list:
            gts = [gts] # allow using single ground truth as input
        master_ctables = \
                [contingency_table(self.get_segmentation(), gt) for gt in gts]
        alldata = []
        data = [[],[],[],[]]
        for numepochs in range(max_numepochs):
            ctables = deepcopy(master_ctables)
            if len(data[0]) > min_num_samples:
                break
            if learn_flat and numepochs == 0:
                alldata.append(self.learn_flat(gts, feature_map))
                data = self._unique_learning_data_elements(alldata) if memory \
                    else alldata[-1]
                continue
            g = self.copy()
            if priority_mode == 'mean':
                g.merge_priority_function = boundary_mean
            elif numepochs > 0 and priority_mode == 'active' or \
                numepochs % 2 == 1 and priority_mode == 'mixed':
                cl = kwargs.get('classifier', RandomForest())
                cl = cl.fit(data[0], data[1][:,label_type_keys[labeling_mode]])
                if type(cl) == RandomForest:
                    logging.info('classifier oob error: %.2f'%cl.oob)
                g.merge_priority_function = \
                                        classifier_probability(feature_map, cl)
            elif priority_mode == 'random' or \
                (priority_mode == 'active' and numepochs == 0):
                g.merge_priority_function = random_priority
            elif priority_mode == 'custom':
                g.merge_priority_function = kwargs.get('mpf', boundary_mean)
            g.show_progress = False # bug in MergeQueue usage causes
                                    # progressbar crash.
            g.rebuild_merge_queue()
            alldata.append(g._learn_agglomerate(ctables, feature_map, 
                                                learning_mode, labeling_mode))
            if memory:
                if unique:
                    data = unique_learning_data_elements(alldata) 
                else:
                    data = concatenate_data_elements(alldata)
            else:
                data = alldata[-1]
            logging.debug('data size %d at epoch %d'%(len(data[0]), numepochs))
        return data, alldata

    def learn_flat(self, gts, feature_map, *args, **kwargs):
        if type(gts) != list:
            gts = [gts] # allow using single ground truth as input
        ctables = [contingency_table(self.get_segmentation(), gt) for gt in gts]
        assignments = [(ct == ct.max(axis=1)[:,newaxis]) for ct in ctables]
        return map(array, zip(*[
                self.learn_edge(e, ctables, assignments, feature_map)
                for e in self.real_edges()]))

    def learn_edge(self, edge, ctables, assignments, feature_map):
        n1, n2 = edge
        features = feature_map(self, n1, n2).ravel()
        # Calculate weights for weighting data points
        s1, s2 = [len(self.node[n]['extent']) for n in [n1, n2]]
        weights = \
            compute_local_voi_change(s1, s2, self.volume_size), \
            compute_local_rand_change(s1, s2, self.volume_size)
        # Get the fraction of times that n1 and n2 assigned to
        # same segment in the ground truths
        cont_labels = [
            [(-1)**(a[n1,:]==a[n2,:]).all() for a in assignments],
            [compute_true_delta_voi(ctable, n1, n2) for ctable in ctables],
            [-compute_true_delta_rand(ctable, n1, n2, self.volume_size) 
                                                    for ctable in ctables]
        ]
        labels = [sign(mean(cont_label)) for cont_label in cont_labels]
        if any(map(isnan, labels)) or any([label == 0 for l in labels]):
            logging.debug('NaN or 0 labels found. ' + 
                                    ' '.join(map(str, [labels, (n1, n2)])))
        labels = [1 if i==0 or isnan(i) else i for i in labels]
        return features, labels, weights, (n1,n2)

    def _learn_agglomerate(self, ctables, feature_map, gt_dts, 
                        learning_mode='forbidden', labeling_mode='assignment'):
        """Learn the agglomeration process using various strategies.

        Arguments:
            - one or more contingency tables between own segments and gold
            standard segmentations
            - a feature map function {Graph, node1, node2} |--> array([float])
            [- a learning mode]

        Value:
            A learning data matrix of shape 
            [n_training_examples x (n_features + 5)]. The elements after the
            features are the label, the approximate magnitude of the VOI 
            change, the approximate magnitude of the Rand index change, and
            the two nodes that were sampled.

        Learning modes:
            - strict: use positive-boundary examples to learn but never
            merge
            - loose: merge regardless of label
        Labeling modes:
            - assignment: assign each node to a gold standard node and 
            - voi-sign: compute the voi change resulting from merging candidate
            regions. Use the sign of the change as the training label.
            - rand-sign: compute the rand change resulting from merging the
            candidate regions. Use the sign of the change as the training
            label.
        """
<<<<<<< HEAD
        label_type_keys = {'assignment':0, 'voi-sign':1, 'rand-sign':2}
=======
        label_type_keys = {'assignment':0, 'voi-sign':1, 'rand-sign':2, 
                                                                'boundary':3}
>>>>>>> f58a65b5
        assignments = [(ct == ct.max(axis=1)[:,newaxis]) for ct in ctables]
        g = self
        data = []
        while len(g.merge_queue) > 0:
            merge_priority, valid, n1, n2 = g.merge_queue.pop()
            if valid:
<<<<<<< HEAD
                dat = g.learn_edge((n1,n2), ctables, assignments, feature_map)
=======
                dat = g.learn_edge(
                            (n1,n2), ctables, assignments, feature_map, gt_dts)
>>>>>>> f58a65b5
                data.append(dat)
                label = dat[1][label_type_keys[labeling_mode]]
                if learning_mode != 'strict' or label < 0:
                    for ctable, assignment in zip(ctables, assignments):
                        ctable[n1] += ctable[n2]
                        ctable[n2] = 0
                        assignment[n1] = ctable[n1] == ctable[n1].max()
                        assignment[n2] = 0
                    g.merge_nodes(n1, n2)
        return map(array, zip(*data))

    def replay_merge_history(self, merge_seq, labels=None, num_errors=1):
        """Agglomerate according to a merge sequence, optionally labeled.
        
        The merge sequence and labels _must_ be generators if you don't want
        to manually keep track of how much has been consumed. The merging
        continues until num_errors false merges have been encountered, or 
        until the sequence is fully consumed.
        
        labels are -1 or 0 for 'should merge', 1 for 'should not merge'.
        
        Return value: number of elements consumed from merge_seq, and last
        merge pair observed.
        """
        if labels is None:
            labels1 = itertools.repeat(False)
            labels2 = itertools.repeat(False)
        else:
            labels1 = (label > 0 for label in labels)
            labels2 = (label > 0 for label in labels)
        counter = itertools.count()
        errors_remaining = conditional_countdown(labels2, num_errors)
        nodes = None
        for nodes, label, errs, count in \
                        izip(merge_seq, labels1, errors_remaining, counter):
            n1, n2 = nodes
            if not label:
                self.merge_nodes(n1, n2)
            elif errs == 0:
                break
        return count, nodes

    def update_ucm(self, n1, n2, score=-inf):
        """Update ultrametric contour map."""
        if self.ucm is not None:
            self.max_merge_score = max(self.max_merge_score, score)
            idxs = list(self[n1][n2]['boundary'])
            self.ucm_r[idxs] = self.max_merge_score

    def merge_nodes(self, n1, n2):
        """Merge two nodes, while updating the necessary edges."""
        self.node[n1]['extent'].update(self.node[n2]['extent'])
        self.feature_manager.update_node_cache(self, n1, n2,
                self.node[n1]['feature-cache'], self.node[n2]['feature-cache'])
        self.segmentation_r[list(self.node[n2]['extent'])] = n1
        new_neighbors = [n for n in self.neighbors(n2)
                                        if n not in [n1, self.boundary_body]]
        for n in new_neighbors:
            self.merge_edge_properties((n2,n), (n1,n))
        # this if statement enables merging of non-adjacent nodes
        if self.has_edge(n1,n2) and self.has_zero_boundaries:
            self.refine_post_merge_boundaries(n1, n2)
        self.rig[n1] += self.rig[n2]
        self.rig[n2] = 0
        self.remove_node(n2)

    def refine_post_merge_boundaries(self, n1, n2):
        boundary = array(list(self[n1][n2]['boundary']))
        boundary_neighbor_pixels = self.segmentation_r[
            self.neighbor_idxs(boundary)
        ]
        add = ( (boundary_neighbor_pixels == 0) + 
            (boundary_neighbor_pixels == n1) + 
            (boundary_neighbor_pixels == n2) ).all(axis=1)
        check = True-add
        self.node[n1]['extent'].update(boundary[add])
        boundary_probs = self.probabilities_r[boundary[add]]
        self.feature_manager.pixelwise_update_node_cache(self, n1,
                        self.node[n1]['feature-cache'], boundary[add])
        self.segmentation_r[boundary[add]] = n1
        boundaries_to_edit = {}
        for px in boundary[check]:
            for lb in unique(
                        self.segmentation_r[self.neighbor_idxs(px)]):
                if lb not in [0, n1, self.boundary_body]:
                    try:
                        boundaries_to_edit[(n1,lb)].append(px)
                    except KeyError:
                        boundaries_to_edit[(n1,lb)] = [px]
        for u, v in boundaries_to_edit.keys():
            idxs = set(boundaries_to_edit[(u,v)])
            if self.has_edge(u, v):
                idxs = idxs - self[u][v]['boundary']
                self[u][v]['boundary'].update(idxs)
                self.feature_manager.pixelwise_update_edge_cache(self, u, v,
                                    self[u][v]['feature-cache'], list(idxs))
            else:
                self.add_edge(u, v, boundary=set(idxs))
                self[u][v]['feature-cache'] = \
                    self.feature_manager.create_edge_cache(self, u, v)
            self.update_merge_queue(u, v)
        for n in self.neighbors(n2):
            if not boundaries_to_edit.has_key((n1,n)) and n != n1:
                self.update_merge_queue(n1, n)

    def merge_node_list(self, nodes=None):
        sp_subgraph = self.subgraph(nodes)
        if len(sp_subgraph) > 0:
            node_dfs = list(dfs_preorder_nodes(sp_subgraph)) 
            # dfs_preorder_nodes returns iter, convert to list
            source_node, other_nodes = node_dfs[0], node_dfs[1:]
            for current_node in other_nodes:
                self.merge_nodes(source_node, current_node)

    def split_node(self, u, n=2, **kwargs):
        node_extent = list(self.node[u]['extent'])
        node_borders = set().union(
                        *[self[u][v]['boundary'] for v in self.neighbors(u)])
        labels = unique(self.watershed_r[node_extent])
        if labels[0] == 0:
            labels = labels[1:]
        self.remove_node(u)
        self.build_graph_from_watershed(
            idxs=array(list(set().union(node_extent, node_borders)))
        )
        self.ncut(num_clusters=n, nodes=labels, **kwargs)

    def merge_edge_properties(self, src, dst):
        """Merge the properties of edge src into edge dst."""
        u, v = dst
        w, x = src
        if not self.has_edge(u,v):
            self.add_edge(u, v, attr_dict=self[w][x])
        else:
            self[u][v]['boundary'].update(self[w][x]['boundary'])
            self.feature_manager.update_edge_cache(self, (u, v), (w, x),
                    self[u][v]['feature-cache'], self[w][x]['feature-cache'])
        try:
            self.merge_queue.invalidate(self[w][x]['qlink'])
        except KeyError:
            pass
        self.update_merge_queue(u, v)

    def update_merge_queue(self, u, v):
        """Update the merge queue item for edge (u,v). Add new by default."""
        if self.boundary_body in [u, v]:
            return
        if self[u][v].has_key('qlink'):
            self.merge_queue.invalidate(self[u][v]['qlink'])
        if not self.merge_queue.is_null_queue:
            w = self.merge_priority_function(self,u,v)
            new_qitem = [w, True, u, v]
            self[u][v]['qlink'] = new_qitem
            self[u][v]['weight'] = w
            self.merge_queue.push(new_qitem)

    def get_segmentation(self):
        return morpho.juicy_center(self.segmentation, self.pad_thickness)

    def get_ucm(self):
        if hasattr(self, 'ignored_boundary'):
            self.ucm[self.ignored_boundary] = self.max_merge_score
        return morpho.juicy_center(self.ucm, self.pad_thickness)    

    def build_volume(self, nbunch=None):
        """Return the segmentation (numpy.ndarray) induced by the graph."""
        v = zeros_like(self.watershed)
        vr = v.ravel()
        if nbunch is None:
            nbunch = self.nodes()
        for n in nbunch:
            vr[list(self.node[n]['extent'])] = n
        return morpho.juicy_center(v,self.pad_thickness)

    def build_boundary_map(self, ebunch=None):
        if len(self.merge_queue) == 0:
            self.rebuild_merge_queue()
        m = zeros(self.watershed.shape, double)
        mr = m.ravel()
        if ebunch is None:
            ebunch = self.real_edges_iter()
        ebunch = sorted([(self[u][v]['weight'], u, v) for u, v in ebunch])
        for w, u, v in ebunch:
            b = list(self[u][v]['boundary'])
            mr[b] = w
        if hasattr(self, 'ignored_boundary'):
            m[self.ignored_boundary] = inf
        return morpho.juicy_center(m, self.pad_thickness)

    def remove_obvious_inclusions(self):
        """Merge any nodes with only one edge to their neighbors."""
        for n in self.nodes():
            if self.degree(n) == 1:
                self.merge_nodes(self.neighbors(n)[0], n)

    def orphans(self):
        """List of all the nodes that do not touch the volume boundary."""
        return [n for n in self.nodes() if not self.at_volume_boundary(n)]

    def is_traversed_by_node(self, n):
        """Determine whether a body traverses the volume.
        
        This is defined as touching the volume boundary at two distinct 
        locations.
        """
        if not self.at_volume_boundary(n) or n == self.boundary_body:
            return False
        v = zeros(self.segmentation.shape, uint8)
        v.ravel()[list(self[n][self.boundary_body]['boundary'])] = 1
        _, n = label(v, ones([3]*v.ndim))
        return n > 1

    def traversing_bodies(self):
        """List all bodies that traverse the volume."""
        return [n for n in self.nodes() if self.is_traversed_by_node(n)]

    def at_volume_boundary(self, n):
        """Return True if node n touches the volume boundary."""
        return self.has_edge(n, self.boundary_body) or n == self.boundary_body

    def should_merge(self, n1, n2):
        return self.rig[n1].argmax() == self.rig[n2].argmax()

    def get_pixel_label(self, n1, n2):
        boundary = array(list(self[n1][n2]['boundary']))
        min_idx = boundary[self.probabilities_r[boundary,0].argmin()]
        if self.should_merge(n1, n2):
            return min_idx, 2
        else:
            return min_idx, 1

    def pixel_labels_array(self, false_splits_only=False):
        ar = zeros_like(self.watershed_r)
        labels = [self.get_pixel_label(*e) for e in self.real_edges()]
        if false_splits_only:
            labels = [l for l in labels if l[1] == 2]
        ids, ls = map(array,zip(*labels))
        ar[ids] = ls.astype(ar.dtype)
        return ar.reshape(self.watershed.shape)

    def split_voi(self, gt=None):
        if self.gt is None and gt is None:
            return array([0,0])
        elif self.gt is not None:
            return split_voi(None, None, self.rig)
        else:
            return split_voi(self.get_segmentation(), gt, None, [0], [0])

    def write(self, fout, format='GraphML'):
        pass
        
    def ncut(self, num_clusters=10, kmeans_iters=5, sigma=255.0*20, nodes=None,
            **kwargs):
        """Run normalized cuts on the current set of superpixels.
           Keyword arguments:
               num_clusters -- number of clusters to compute
               kmeans_iters -- # iterations to run kmeans when clustering
               sigma -- sigma value when setting up weight matrix
           Return value: None
        """
        if nodes is None:
            nodes = self.nodes()
        # Compute weight matrix
        W = self.compute_W(self.merge_priority_function, nodes=nodes)
        # Run normalized cut
        labels, eigvec, eigval = ncutW(W, num_clusters, kmeans_iters, **kwargs)
        # Merge nodes that are in same cluster
        self.cluster_by_labels(labels, nodes) 
    
    def cluster_by_labels(self, labels, nodes=None):
        """Merge all superpixels with the same label (1 label per 1 sp)"""
        if nodes is None:
            nodes = array(self.nodes())
        if not (len(labels) == len(nodes)):
            raise ValueError('Number of labels should be %d but is %d.', 
                self.number_of_nodes(), len(labels))
        for l in unique(labels):
            inds = nonzero(labels==l)[0]
            nodes_to_merge = nodes[inds]
            node1 = nodes_to_merge[0]
            for node in nodes_to_merge[1:]:
                self.merge_nodes(node1,node)
                
    def compute_W(self, merge_priority_function, sigma=255.0*20, nodes=None):
        """ Computes the weight matrix for clustering"""
        if nodes is None:
            nodes = array(self.nodes())
        n = len(nodes)
        nodes2ind = dict(zip(nodes, range(n)))
        W = lil_matrix((n,n))
        for u, v in self.real_edges(nodes):
            try:
                i, j = nodes2ind[u], nodes2ind[v]
            except KeyError:
                continue
            w = merge_priority_function(self,u,v)
            W[i,j] = W[j,i] = exp(-w**2/sigma)
        return W
              
                    

############################
# Merge priority functions #
############################

def oriented_boundary_mean(g, n1, n2):
    return mean(g.oriented_probabilities_r[list(g[n1][n2]['boundary'])])

def boundary_mean(g, n1, n2):
    return mean(g.probabilities_r[list(g[n1][n2]['boundary'])])

def boundary_median(g, n1, n2):
    return median(g.probabilities_r[list(g[n1][n2]['boundary'])])

def approximate_boundary_mean(g, n1, n2):
    n, sum_xs = g[n1][n2]['feature-cache'][0:2]
    return sum_xs/n

def make_ladder(priority_function, threshold, strictness=1):
    def ladder_function(g, n1, n2):
        s1 = len(g.node[n1]['extent'])
        s2 = len(g.node[n2]['extent'])
        ladder_condition = \
                (s1 < threshold and not g.at_volume_boundary(n1)) or \
                (s2 < threshold and not g.at_volume_boundary(n2))
        if strictness >= 2:
            ladder_condition &= ((s1 < threshold) != (s2 < threshold))
        if strictness >= 3:
            ladder_condition &= len(g[n1][n2]['boundary']) > 2

        if ladder_condition:
            return priority_function(g, n1, n2)
        else:
            return inf
    return ladder_function

def classifier_probability(feature_extractor, classifier):
    def predict(g, n1, n2):
        if n1 == g.boundary_body or n2 == g.boundary_body:
            return inf
        features = feature_extractor(g, n1, n2)
        try:
            prediction = classifier.predict_proba(features)[0,1]
        except AttributeError:
            prediction = classifier.predict(features)[0]
        return prediction
    return predict

def ordered_priority(edges):
    d = {}
    n = len(edges)
    for i, (n1, n2) in enumerate(edges):
        score = float(i)/n
        d[(n1,n2)] = score
        d[(n2,n1)] = score
    def ord(g, n1, n2):
        return d.get((n1,n2), inf)
    return ord

def expected_change_voi(feature_extractor, classifier, alpha=1.0, beta=1.0):
    prob_func = classifier_probability(feature_extractor, classifier)
    def predict(g, n1, n2):
        p = prob_func(g, n1, n2) # Prediction from the classifier
        # Calculate change in VOI if n1 and n2 should not be merged
        v = compute_local_voi_change(
            len(g.node[n1]['extent']), len(g.node[n2]['extent']), g.volume_size
        )
        # Return expected change
        return  (p*alpha*v + (1.0-p)*(-beta*v))
    return predict

def compute_local_voi_change(s1, s2, n):
    """Compute change in VOI if we merge disjoint sizes s1,s2 in a volume n."""
    py1 = float(s1)/n
    py2 = float(s2)/n
    py = py1+py2
    return -(py1*log2(py1) + py2*log2(py2) - py*log2(py))
    
def compute_true_delta_voi(ctable, n1, n2):
    p1 = ctable[n1].sum()
    p2 = ctable[n2].sum()
    p3 = p1+p2
    p1g_log_p1g = xlogx(ctable[n1]).sum()
    p2g_log_p2g = xlogx(ctable[n2]).sum()
    p3g_log_p3g = xlogx(ctable[n1]+ctable[n2]).sum()
    return p3*log2(p3) - p1*log2(p1) - p2*log2(p2) - \
                                2*(p3g_log_p3g - p1g_log_p1g - p2g_log_p2g)

def expected_change_rand(feature_extractor, classifier, alpha=1.0, beta=1.0):
    prob_func = classifier_probability(feature_extractor, classifier)
    def predict(g, n1, n2):
        p = float(prob_func(g, n1, n2)) # Prediction from the classifier
        v = compute_local_rand_change(
            len(g.node[n1]['extent']), len(g.node[n2]['extent']), g.volume_size
        )
        return p*v*alpha + (1.0-p)*(-beta*v)
    return predict

def compute_local_rand_change(s1, s2, n):
    """Compute change in rand if we merge disjoint sizes s1,s2 in volume n."""
    return float(s1*s2)/nchoosek(n,2)

def compute_true_delta_rand(ctable, n1, n2, n):
    """Compute change in RI obtained by merging rows n1 and n2.

    This function assumes ctable is normalized to sum to 1.
    """
    localct = n*ctable[(n1,n2),]
    delta_sxy = 1.0/2*((localct.sum(axis=0)**2).sum()-(localct**2).sum())
    delta_sx = 1.0/2*(localct.sum()**2 - (localct.sum(axis=1)**2).sum())
    return (2*delta_sxy - delta_sx) / nchoosek(n,2)

def boundary_mean_ladder(g, n1, n2, threshold, strictness=1):
    f = make_ladder(boundary_mean, threshold, strictness)
    return f(g, n1, n2)

def boundary_mean_plus_sem(g, n1, n2, alpha=-6):
    bvals = g.probabilities_r[list(g[n1][n2]['boundary'])]
    return mean(bvals) + alpha*sem(bvals)

def random_priority(g, n1, n2):
    if n1 == g.boundary_body or n2 == g.boundary_body:
        return inf
    return random.random()

def best_possible_segmentation(ws, gt):
    """Build the best possible segmentation given a superpixel map."""
    cnt = contingency_table(ws, gt)
    assignment = cnt == cnt.max(axis=1)[:,newaxis]
    hard_assignment = where(assignment.sum(axis=1) > 1)[0]
    # currently ignoring hard assignment nodes
    assignment[hard_assignment,:] = 0
    ws = Rag(ws)
    for gt_node in range(1,cnt.shape[1]):
        ws.merge_node_list(where(assignment[:,gt_node])[0])
    return ws.get_segmentation()<|MERGE_RESOLUTION|>--- conflicted
+++ resolved
@@ -413,35 +413,6 @@
         for cc in ccs:
             g.merge_node_list(cc)
         return g.get_segmentation()
-<<<<<<< HEAD
-=======
-
-    def assign_gt_to_ws(self, gt):
-        ws_nopad = morpho.juicy_center(self.watershed, self.pad_thickness)
-        bdrymap = morpho.pad(morpho.seg_to_bdry(ws_nopad), 
-                                                    [0]*self.pad_thickness)
-        gt_bdrymap_nopad = morpho.seg_to_bdry(gt)
-        gt_bdrymap = morpho.pad(gt_bdrymap_nopad, [0]*self.pad_thickness)
-        k = distance_transform_cdt(1-bdrymap, return_indices=True)
-        ind = nonzero(gt_bdrymap.ravel())[0]
-        closest_sub = numpy.concatenate(
-                                [i.ravel()[:,newaxis] for i in k[1]],axis=1)
-        closest_sub = closest_sub[ind,:]
-        closest_ind = [dot(bdrymap.strides, i)/bdrymap.itemsize 
-                                                        for i in closest_sub]
-        M = zeros_like(bdrymap).astype(float)
-        M.ravel()[closest_ind]=1.0
-        bdrymap.ravel()[closest_ind] = False
-        k = distance_transform_cdt(1-bdrymap, return_indices=True)
-        ind = nonzero(gt_bdrymap.ravel())[0]
-        closest_sub = numpy.concatenate(
-                                [i.ravel()[:,newaxis] for i in k[1]],axis=1)
-        closest_sub = closest_sub[ind,:]
-        closest_ind = [dot(bdrymap.strides, i)/bdrymap.itemsize 
-                                                        for i in closest_sub]
-        M.ravel()[closest_ind]=1.0 
-        return M 
->>>>>>> f58a65b5
         
     def learn_agglomerate(self, gts, feature_map, min_num_samples=1,
                                                             *args, **kwargs):
@@ -565,24 +536,14 @@
             candidate regions. Use the sign of the change as the training
             label.
         """
-<<<<<<< HEAD
         label_type_keys = {'assignment':0, 'voi-sign':1, 'rand-sign':2}
-=======
-        label_type_keys = {'assignment':0, 'voi-sign':1, 'rand-sign':2, 
-                                                                'boundary':3}
->>>>>>> f58a65b5
         assignments = [(ct == ct.max(axis=1)[:,newaxis]) for ct in ctables]
         g = self
         data = []
         while len(g.merge_queue) > 0:
             merge_priority, valid, n1, n2 = g.merge_queue.pop()
             if valid:
-<<<<<<< HEAD
                 dat = g.learn_edge((n1,n2), ctables, assignments, feature_map)
-=======
-                dat = g.learn_edge(
-                            (n1,n2), ctables, assignments, feature_map, gt_dts)
->>>>>>> f58a65b5
                 data.append(dat)
                 label = dat[1][label_type_keys[labeling_mode]]
                 if learning_mode != 'strict' or label < 0:
